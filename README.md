--- conflicted
+++ resolved
@@ -158,14 +158,11 @@
 
 Please refer to [Shutting down a domain](site/shutdown-domain.md) for information about how to shut down a domain running in Kubernetes.
 
-<<<<<<< HEAD
-## Load balancing
-
-=======
-## Load balancing with an Ingress Controller or a Web Server
-
-You can choose a load balancer provider for your WebLogic domains running in a Kubernetes cluster. Please refer to Load balancing with Voyager Ingress Controller (link TBD), [Load balancing with Traefik Ingress Controller](site/traefik.md), and [Load balancing with Apache Web Server](site/apache.md) for information about the current capabilities and setup instructions for each of the supported load balancers.
->>>>>>> 4e891e80
+
+## Load balancing with an Ingress controller or a web server
+
+You can choose a load balancer provider for your WebLogic domains running in a Kubernetes cluster. Please refer to Load balancing with Voyager Ingress Controller, [Load balancing with Traefik Ingress Controller](site/traefik.md), and [Load balancing with Apache Web Server](site/apache.md) for information about the current capabilities and setup instructions for each of the supported load balancers.
+
 
 [comment]: # (Exporting operator logs to ELK.  The operator provides an option to export its log files to the ELK stack. Please refer to [ELK integration]site/elk.md for information about this capability.)
 
