--- conflicted
+++ resolved
@@ -31,7 +31,6 @@
         <resource-integration-test>${project.basedir}/src/test/resources</resource-integration-test>
     </properties>
 
-<<<<<<< HEAD
     <dependencies>
         <!-- test dependencies -->
         <dependency>
@@ -69,39 +68,6 @@
             <version>${guava-version}</version>
         </dependency>
         <!-- JSON processing: jackson -->
-=======
-	<dependencies>
-		<!-- test dependencies -->
-		<dependency>
-			<!-- note: need to include this before junit since junit includes an obsolete 
-				version of hamcrest -->
-			<groupId>org.hamcrest</groupId>
-			<artifactId>hamcrest-junit</artifactId>
-			<scope>test</scope>
-		</dependency>
-		<dependency>
-			<groupId>junit</groupId>
-			<artifactId>junit</artifactId>
-			<scope>test</scope>
-		</dependency>
-		<dependency>
-			<groupId>org.glassfish.jersey.core</groupId>
-			<artifactId>jersey-client</artifactId>
-		</dependency>
-		<dependency>
-			<groupId>org.glassfish.jersey.media</groupId>
-			<artifactId>jersey-media-json-processing</artifactId>
-		</dependency>
-		<dependency>
-			<groupId>org.glassfish.jersey.inject</groupId>
-			<artifactId>jersey-hk2</artifactId>
-		</dependency>
-		<dependency>
-			<groupId>com.google.guava</groupId>
-			<artifactId>guava</artifactId>
-		</dependency>
-		<!-- JSON processing: jackson -->
->>>>>>> 8e167bd8
         <dependency>
             <groupId>com.fasterxml.jackson.core</groupId>
             <artifactId>jackson-core</artifactId>
@@ -131,7 +97,6 @@
             <artifactId>client-java</artifactId>
             <scope>test</scope>
         </dependency>
-<<<<<<< HEAD
         <dependency>
             <groupId>javax.jms</groupId>
             <artifactId>javax.jms-api</artifactId>
@@ -339,169 +304,6 @@
                         </include>
                     </includes>
                 </configuration>
-=======
-		<dependency>
-			<groupId>javax.jms</groupId>
-			<artifactId>javax.jms-api</artifactId>
-		</dependency>
-		<dependency>
-			<groupId>javax.xml.bind</groupId>
-			<artifactId>jaxb-api</artifactId>
-		</dependency>
-		<dependency>
-			<groupId>net.sourceforge.htmlunit</groupId>
-			<artifactId>htmlunit</artifactId>
-		</dependency>
-	</dependencies>
-
-	<build>
-		<plugins>
-			<plugin>
-				<groupId>org.apache.maven.plugins</groupId>
-				<artifactId>maven-enforcer-plugin</artifactId>
-			</plugin>
-			<plugin>
-				<groupId>org.apache.maven.plugins</groupId>
-				<artifactId>maven-compiler-plugin</artifactId>
-			</plugin>
-			<plugin>
-				<groupId>org.apache.maven.plugins</groupId>
-				<artifactId>maven-release-plugin</artifactId>
-			</plugin>
-			<plugin>
-				<groupId>org.apache.maven.plugins</groupId>
-				<artifactId>maven-resources-plugin</artifactId>
-			</plugin>
-			<plugin>
-				<groupId>org.apache.maven.plugins</groupId>
-				<artifactId>maven-surefire-plugin</artifactId>
-				<configuration>
-					<skipTests>true</skipTests>
-				</configuration>
-			</plugin>
-			<plugin>
-				<groupId>org.apache.maven.plugins</groupId>
-				<artifactId>maven-jar-plugin</artifactId>
-			</plugin>
-			<plugin>
-				<groupId>org.apache.maven.plugins</groupId>
-				<artifactId>maven-pmd-plugin</artifactId>
-			</plugin>
-			<plugin>
-				<groupId>org.apache.maven.plugins</groupId>
-				<artifactId>maven-site-plugin</artifactId>
-			</plugin>
-			<plugin>
-				<groupId>org.apache.maven.plugins</groupId>
-				<artifactId>maven-clean-plugin</artifactId>
-			</plugin>
-			<plugin>
-				<groupId>org.apache.maven.plugins</groupId>
-				<artifactId>maven-checkstyle-plugin</artifactId>
-			</plugin>
-			<plugin>
-				<groupId>org.apache.maven.plugins</groupId>
-				<artifactId>maven-install-plugin</artifactId>
-			</plugin>
-			<plugin>
-				<groupId>org.apache.maven.plugins</groupId>
-				<artifactId>maven-deploy-plugin</artifactId>
-			</plugin>
-			<plugin>
-			  <groupId>com.github.spotbugs</groupId>
-			  <artifactId>spotbugs-maven-plugin</artifactId>
-			</plugin>
-			<plugin>
-			  <groupId>org.jacoco</groupId>
-			  <artifactId>jacoco-maven-plugin</artifactId>
-			</plugin>
-			<plugin>
-				<groupId>org.codehaus.mojo</groupId>
-				<artifactId>exec-maven-plugin</artifactId>
-				<executions>
-					<execution>
-						<goals>
-							<goal>java</goal>
-						</goals>
-						<configuration>
-							<skip>${skipITs}</skip>
-						</configuration>
-					</execution>
-					<execution>
-						<id>setupenv</id>
-						<phase>pre-integration-test</phase>
-						<goals>
-							<goal>exec</goal>
-						</goals>
-						<configuration>
-							<environmentVariables>
-								<JRF_ENABLED>${jrf_enabled}</JRF_ENABLED>
-							</environmentVariables>
-							<skip>${skipITs}</skip>
-							<executable>${resource-integration-test}/setupenv.sh</executable>
-						</configuration>
-					</execution>
-				</executions>
-			</plugin>
-			<plugin>
-				<groupId>org.codehaus.mojo</groupId>
-				<artifactId>build-helper-maven-plugin</artifactId>
-				<executions>
-					<execution>
-						<id>add-test-source</id>
-						<phase>generate-test-resources</phase>
-						<goals>
-							<goal>add-test-source</goal>
-						</goals>
-						<configuration>
-							<sources>
-								<source>${src-integration-test}</source>
-							</sources>
-						</configuration>
-					</execution>
-					<execution>
-						<id>add-test-resource</id>
-						<phase>generate-test-resources</phase>
-						<goals>
-							<goal>add-test-resource</goal>
-						</goals>
-						<configuration>
-							<resources>
-								<resource>
-									<directory>${resource-integration-test}</directory>
-								</resource>
-							</resources>
-						</configuration>
-					</execution>
-				</executions>
-			</plugin>
-
-			<plugin>
-				<groupId>org.apache.maven.plugins</groupId>
-				<artifactId>maven-failsafe-plugin</artifactId>
-				<configuration>
-					<argLine>
-						--illegal-access=permit
-					</argLine>
-					<encoding>UTF-8</encoding>
-					<argLine>
-						--illegal-access=permit
-					</argLine>
-					<argLine>${failsafeArgLine}</argLine>
-					<failIfNoTests>false</failIfNoTests>
-					<systemPropertyVariables>
-						<maxThreads>3</maxThreads>
-					</systemPropertyVariables>
-					<additionalClasspathElements>
-						<additionalClasspathElement>${project.basedir}/src/test/resources/wlthint3client.jar</additionalClasspathElement>
-					</additionalClasspathElements>
-					<includes>
-						<include>
-							${includes-failsafe}
-						</include>
-					</includes>
-				</configuration>
->>>>>>> 8e167bd8
 
                 <executions>
                     <execution>
