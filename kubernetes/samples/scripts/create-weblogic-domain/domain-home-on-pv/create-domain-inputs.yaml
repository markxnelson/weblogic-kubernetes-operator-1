--- conflicted
+++ resolved
@@ -43,11 +43,7 @@
 # and has all the necessary patches applied; a `docker pull` is required if you already have this image.
 # Refer to [WebLogic Docker images](../../../../../site/weblogic-docker-images.md) for details on how
 # to obtain or create the image.
-<<<<<<< HEAD
-#image:
-=======
 image: store/oracle/weblogic:12.2.1.3
->>>>>>> aeeec021
 
 # Image pull policy
 # Legal values are "IfNotPresent", "Always", or "Never"
