# Copyright 2018, Oracle Corporation and/or its affiliates.  All rights reserved.
# Licensed under the Universal Permissive License v 1.0 as shown at http://oss.oracle.com/licenses/upl.

def getEnvVar(var):
  val=os.environ.get(var)
  if val==None:
    print "ERROR: Env var ",var, " not set."
    sys.exit(1)
  return val

# This python script is used to create a WebLogic domain

domain_uid                   = getEnvVar("DOMAIN_UID")
server_port                  = int(getEnvVar("MANAGED_SERVER_PORT"))
domain_path                  = getEnvVar("DOMAIN_HOME")
cluster_name                 = getEnvVar("CLUSTER_NAME")
admin_server_name            = getEnvVar("ADMIN_SERVER_NAME")
admin_server_name_svc        = getEnvVar("ADMIN_SERVER_NAME_SVC")
admin_port                   = int(getEnvVar("ADMIN_PORT"))
domain_name                  = getEnvVar("DOMAIN_NAME")
t3_channel_port              = int(getEnvVar("T3_CHANNEL_PORT"))
t3_public_address            = getEnvVar("T3_PUBLIC_ADDRESS")
number_of_ms                 = int(getEnvVar("CONFIGURED_MANAGED_SERVER_COUNT"))
cluster_type                 = getEnvVar("CLUSTER_TYPE")
managed_server_name_base     = getEnvVar("MANAGED_SERVER_NAME_BASE")
managed_server_name_base_svc = getEnvVar("MANAGED_SERVER_NAME_BASE_SVC")
script_dir                   = getEnvVar("CREATE_DOMAIN_SCRIPT_DIR")
production_mode_enabled      = getEnvVar("PRODUCTION_MODE_ENABLED")

# Read the domain secrets from the common python file
execfile('%s/read-domain-secret.py' % script_dir)

print('domain_path        : [%s]' % domain_path);
print('domain_name        : [%s]' % domain_name);
print('admin_server_name  : [%s]' % admin_server_name);
print('admin_username     : [%s]' % admin_username);
print('admin_port         : [%s]' % admin_port);
print('cluster_name       : [%s]' % cluster_name);
print('server_port        : [%s]' % server_port);
# Open default domain template
# ============================
readTemplate("/u01/oracle/wlserver/common/templates/wls/wls.jar")

set('Name', domain_name)
setOption('DomainName', domain_name)

# Configure the Administration Server
# ===================================
cd('/Servers/AdminServer')
set('ListenAddress', '%s-%s' % (domain_uid, admin_server_name_svc))
set('ListenPort', admin_port)
set('Name', admin_server_name)

create('T3Channel', 'NetworkAccessPoint')
cd('/Servers/%s/NetworkAccessPoints/T3Channel' % admin_server_name)
set('PublicPort', t3_channel_port)
set('PublicAddress', t3_public_address)
set('ListenAddress', '%s-%s' % (domain_uid, admin_server_name_svc))
set('ListenPort', t3_channel_port)

# Set the admin user's username and password
# ==========================================
cd('/Security/%s/User/weblogic' % domain_name)
cmo.setName(admin_username)
cmo.setPassword(admin_password)

# Write the domain and close the domain template
# ==============================================
setOption('OverwriteDomain', 'true')

# Create a cluster
# ======================
cd('/')
cl=create(cluster_name, 'Cluster')

if cluster_type == "CONFIGURED":

  # Create managed servers
  for index in range(0, number_of_ms):
    cd('/')

    msIndex = index+1
    name = '%s%s' % (managed_server_name_base, msIndex)
    name_svc = '%s%s' % (managed_server_name_base_svc, msIndex)

    create(name, 'Server')
    cd('/Servers/%s/' % name )
    print('managed server name is %s' % name);
    set('ListenAddress', '%s-%s' % (domain_uid, name_svc))
    set('ListenPort', server_port)
    set('NumOfRetriesBeforeMSIMode', 0)
    set('RetryIntervalBeforeMSIMode', 1)
    set('Cluster', cluster_name)

else:
  print('Configuring Dynamic Cluster %s' % cluster_name)

  templateName = cluster_name + "-template"
  print('Creating Server Template: %s' % templateName)
  st1=create(templateName, 'ServerTemplate')
  print('Done creating Server Template: %s' % templateName)
  cd('/ServerTemplates/%s' % templateName)
  cmo.setListenPort(server_port)
  cmo.setListenAddress('%s-%s${id}' % (domain_uid, managed_server_name_base_svc))
  cmo.setCluster(cl)
<<<<<<< HEAD

=======
  create(templateName,'Log')
  cd('Log/%s' % templateName)
  set('FileName', '%s/%s${id}.log' % (domain_logs, managed_server_name_base))
>>>>>>> 1c87be33
  print('Done setting attributes for Server Template: %s' % templateName);


  cd('/Clusters/%s' % cluster_name)
  create(cluster_name, 'DynamicServers')
  cd('DynamicServers/%s' % cluster_name)
  set('ServerTemplate', st1)
  set('ServerNamePrefix', managed_server_name_base)
  set('DynamicClusterSize', number_of_ms)
  set('MaxDynamicClusterSize', number_of_ms)
  set('CalculatedListenPorts', false)
  set('Id', 1)

  print('Done setting attributes for Dynamic Cluster: %s' % cluster_name);

# Write Domain
# ============
writeDomain(domain_path)
closeTemplate()
print 'Domain Created'

# Update Domain
readDomain(domain_path)
cd('/')
if production_mode_enabled == "true":
  cmo.setProductionModeEnabled(true)
else: 
  cmo.setProductionModeEnabled(false)
updateDomain()
closeDomain()
print 'Domain Updated'
print 'Done'

# Exit WLST
# =========
exit()<|MERGE_RESOLUTION|>--- conflicted
+++ resolved
@@ -103,13 +103,9 @@
   cmo.setListenPort(server_port)
   cmo.setListenAddress('%s-%s${id}' % (domain_uid, managed_server_name_base_svc))
   cmo.setCluster(cl)
-<<<<<<< HEAD
-
-=======
   create(templateName,'Log')
   cd('Log/%s' % templateName)
   set('FileName', '%s/%s${id}.log' % (domain_logs, managed_server_name_base))
->>>>>>> 1c87be33
   print('Done setting attributes for Server Template: %s' % templateName);
 
 
