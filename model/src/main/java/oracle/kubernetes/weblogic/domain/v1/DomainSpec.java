--- conflicted
+++ resolved
@@ -85,7 +85,6 @@
   private Integer asPort;
 
   /**
-<<<<<<< HEAD
    * The in-pod name of the directory to store the domain, node manager, server logs, and server
    * .out files in.
    */
@@ -96,7 +95,8 @@
   @SerializedName("includeServerOutInPodLog")
   @Expose
   private String includeServerOutInPodLog;
-=======
+
+  /*
    * The WebLogic Docker image.
    *
    * <p>Defaults to store/oracle/weblogic:12.2.1.3.
@@ -148,7 +148,6 @@
   @SerializedName("imagePullSecrets")
   @Expose
   private List<V1LocalObjectReference> imagePullSecrets;
->>>>>>> 1c87be33
 
   /**
    * List of specific T3 channels to export. Named T3 Channels will be exposed using NodePort
@@ -914,24 +913,6 @@
   @SuppressWarnings("deprecation")
   @Override
   public String toString() {
-<<<<<<< HEAD
-    return new ToStringBuilder(this)
-        .appendSuper(super.toString())
-        .append("domainUID", domainUID)
-        .append("domainName", domainName)
-        .append("adminSecret", adminSecret)
-        .append("asName", asName)
-        .append("asPort", asPort)
-        .append("logHome", logHome)
-        .append("includeServerOutInPodLog", includeServerOutInPodLog)
-        .append("exportT3Channels", exportT3Channels)
-        .append("startupControl", startupControl)
-        .append("serverStartup", serverStartup)
-        .append("clusterStartup", clusterStartup)
-        .append("replicas", replicas)
-        .append("storage", storage)
-        .toString();
-=======
     ToStringBuilder builder =
         new ToStringBuilder(this)
             .appendSuper(super.toString())
@@ -949,6 +930,7 @@
           .append("imagePullSecrets", imagePullSecrets)
           .append("adminServer", adminServer)
           .append("managedServers", managedServers)
+          .append("includeServerOutInPodLog", includeServerOutInPodLog)
           .append("clusters", clusters);
     else
       builder
@@ -960,7 +942,6 @@
           .append("exportT3Channels", exportT3Channels);
 
     return builder.toString();
->>>>>>> 1c87be33
   }
 
   @SuppressWarnings("deprecation")
@@ -979,7 +960,12 @@
             .append(storage);
 
     if (hasV2Configuration())
-      builder.append(imagePullSecrets).append(adminServer).append(managedServers).append(clusters);
+      builder
+          .append(imagePullSecrets)
+          .append(adminServer)
+          .append(managedServers)
+          .append(clusters)
+          .append(includeServerOutInPodLog);
     else
       builder
           .append(replicas)
@@ -998,24 +984,6 @@
     if (!(other instanceof DomainSpec)) return false;
 
     DomainSpec rhs = ((DomainSpec) other);
-<<<<<<< HEAD
-    return new EqualsBuilder()
-        .appendSuper(super.equals(other))
-        .append(asName, rhs.asName)
-        .append(replicas, rhs.replicas)
-        .append(startupControl, rhs.startupControl)
-        .append(domainUID, rhs.domainUID)
-        .append(clusterStartup, rhs.clusterStartup)
-        .append(asPort, rhs.asPort)
-        .append(domainName, rhs.domainName)
-        .append(exportT3Channels, rhs.exportT3Channels)
-        .append(serverStartup, rhs.serverStartup)
-        .append(adminSecret, rhs.adminSecret)
-        .append(storage, rhs.storage)
-        .append(logHome, rhs.logHome)
-        .append(includeServerOutInPodLog, rhs.includeServerOutInPodLog)
-        .isEquals();
-=======
     EqualsBuilder builder =
         new EqualsBuilder()
             .appendSuper(super.equals(other))
@@ -1033,6 +1001,7 @@
           .append(imagePullSecrets, rhs.imagePullSecrets)
           .append(adminServer, rhs.adminServer)
           .append(managedServers, rhs.managedServers)
+          .append(includeServerOutInPodLog, rhs.includeServerOutInPodLog)
           .append(clusters, rhs.clusters);
     else
       builder
@@ -1043,7 +1012,6 @@
           .append(serverStartup, rhs.serverStartup);
 
     return builder.isEquals();
->>>>>>> 1c87be33
   }
 
   private Server getServer(String serverName) {
