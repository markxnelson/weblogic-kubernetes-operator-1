// Copyright 2017, 2018, Oracle Corporation and/or its affiliates.  All rights reserved.
// Licensed under the Universal Permissive License v 1.0 as shown at
// http://oss.oracle.com/licenses/upl.

package oracle.kubernetes.operator.steps;

import static oracle.kubernetes.operator.LabelConstants.CREATEDBYOPERATOR_LABEL;
import static oracle.kubernetes.operator.LabelConstants.forDomainUid;

import io.kubernetes.client.models.V1PersistentVolumeClaimList;
import io.kubernetes.client.models.V1PersistentVolumeList;
import io.kubernetes.client.models.V1ServiceList;
import io.kubernetes.client.models.V1beta1IngressList;
import java.util.ArrayList;
<<<<<<< HEAD
=======
import java.util.Collection;
import java.util.Map;
>>>>>>> b7d129f4
import java.util.concurrent.ScheduledFuture;
import oracle.kubernetes.operator.calls.CallResponse;
import oracle.kubernetes.operator.helpers.CallBuilder;
import oracle.kubernetes.operator.helpers.ConfigMapHelper;
import oracle.kubernetes.operator.helpers.DomainPresenceInfo;
import oracle.kubernetes.operator.helpers.DomainPresenceInfoManager;
import oracle.kubernetes.operator.helpers.ServerKubernetesObjects;
import oracle.kubernetes.operator.logging.LoggingFacade;
import oracle.kubernetes.operator.logging.LoggingFactory;
import oracle.kubernetes.operator.logging.MessageKeys;
import oracle.kubernetes.operator.work.NextAction;
import oracle.kubernetes.operator.work.Packet;
import oracle.kubernetes.operator.work.Step;

public class DeleteDomainStep extends Step {
  private static final LoggingFacade LOGGER = LoggingFactory.getLogger("Operator", "Operator");

  private final DomainPresenceInfo info;
  private final String namespace;
  private final String domainUID;

  public DeleteDomainStep(DomainPresenceInfo info, String namespace, String domainUID) {
    super(null);
    this.info = info;
    this.namespace = namespace;
    this.domainUID = domainUID;
  }

  @Override
  public NextAction apply(Packet packet) {
    Step serverDownStep =
        Step.chain(
            removeDomainPresenceInfo(),
            deletePods(),
            deleteServices(),
            deleteIngresses(),
            deletePersistentVolumes(),
            deletePersistentVolumeClaims());
    if (info != null) {
      cancelDomainStatusUpdating(info);

      Collection<Map.Entry<String, ServerKubernetesObjects>> serversToStop = new ArrayList<>();
      serversToStop.addAll(info.getServers().entrySet());
      serverDownStep = new ServerDownIteratorStep(serversToStop, serverDownStep);
    }

<<<<<<< HEAD
    return doNext(Step.chain(deleteResources()), packet);
  }

  private Step[] deleteResources() {
    ArrayList<Step> resources = new ArrayList<>();
    resources.add(deleteIngresses());
    resources.add(deleteServices());
    resources.add(deletePods());
    resources.add(deletePersistentVolumes());
    resources.add(deletePersistentVolumeClaims());
    resources.add(
        ConfigMapHelper.deleteDomainIntrospectorConfigMapStep(
            this.domainUID, this.namespace, getNext()));
    resources.add(removeDomainPresenceInfo());
    return resources.toArray(new Step[0]);
=======
    return doNext(serverDownStep, packet);
>>>>>>> b7d129f4
  }

  private Step removeDomainPresenceInfo() {
    return new Step() {
      @Override
      public NextAction apply(Packet packet) {
        DomainPresenceInfoManager.remove(namespace, domainUID);
        return doNext(packet);
      }
    };
  }

  private Step deleteIngresses() {
    LOGGER.finer(MessageKeys.LIST_INGRESS_FOR_DOMAIN, this.domainUID, namespace);
    return new CallBuilder()
        .withLabelSelectors(forDomainUid(domainUID), CREATEDBYOPERATOR_LABEL)
        .listIngressAsync(
            namespace,
            new ActionResponseStep<V1beta1IngressList>() {
              @Override
              Step createSuccessStep(V1beta1IngressList result, Step next) {
                return new DeleteIngressListStep(result.getItems(), next);
              }
            });
  }

  static void cancelDomainStatusUpdating(DomainPresenceInfo info) {
    ScheduledFuture<?> statusUpdater = info.getStatusUpdater().getAndSet(null);
    if (statusUpdater != null) {
      statusUpdater.cancel(true);
    }
  }

  private Step deleteServices() {
    return new CallBuilder()
        .withLabelSelectors(forDomainUid(domainUID), CREATEDBYOPERATOR_LABEL)
        .listServiceAsync(
            namespace,
            new ActionResponseStep<V1ServiceList>() {
              Step createSuccessStep(V1ServiceList result, Step next) {
                return new DeleteServiceListStep(result.getItems(), next);
              }
            });
  }

  private Step deletePods() {
    return new CallBuilder()
        .withLabelSelectors(forDomainUid(domainUID), CREATEDBYOPERATOR_LABEL)
        .deleteCollectionPodAsync(namespace, new DefaultResponseStep<>(getNext()));
  }

  private Step deletePersistentVolumes() {
    return new CallBuilder()
        .withLabelSelectors(forDomainUid(domainUID), CREATEDBYOPERATOR_LABEL)
        .listPersistentVolumeAsync(
            new ActionResponseStep<V1PersistentVolumeList>() {
              @Override
              Step createSuccessStep(V1PersistentVolumeList result, Step next) {
                return new DeletePersistentVolumeListStep(result.getItems(), next);
              }
            });
  }

  private Step deletePersistentVolumeClaims() {
    return new CallBuilder()
        .withLabelSelectors(forDomainUid(domainUID), CREATEDBYOPERATOR_LABEL)
        .listPersistentVolumeClaimAsync(
            namespace,
            new ActionResponseStep<V1PersistentVolumeClaimList>() {
              @Override
              Step createSuccessStep(V1PersistentVolumeClaimList result, Step next) {
                return new DeletePersistentVolumeClaimListStep(result.getItems(), next);
              }
            });
  }

  /**
   * A response step which treats a NOT_FOUND status as success with a null result. On success with
   * a non-null response, runs a specified new step before continuing the step chain.
   */
  abstract static class ActionResponseStep<T> extends DefaultResponseStep<T> {
    ActionResponseStep() {}

    abstract Step createSuccessStep(T result, Step next);

    @Override
    public NextAction onSuccess(Packet packet, CallResponse<T> callResponse) {
      return callResponse.getResult() == null
          ? doNext(packet)
          : doNext(createSuccessStep(callResponse.getResult(), getNext()), packet);
    }
  }
}<|MERGE_RESOLUTION|>--- conflicted
+++ resolved
@@ -12,11 +12,8 @@
 import io.kubernetes.client.models.V1ServiceList;
 import io.kubernetes.client.models.V1beta1IngressList;
 import java.util.ArrayList;
-<<<<<<< HEAD
-=======
 import java.util.Collection;
 import java.util.Map;
->>>>>>> b7d129f4
 import java.util.concurrent.ScheduledFuture;
 import oracle.kubernetes.operator.calls.CallResponse;
 import oracle.kubernetes.operator.helpers.CallBuilder;
@@ -54,7 +51,8 @@
             deleteServices(),
             deleteIngresses(),
             deletePersistentVolumes(),
-            deletePersistentVolumeClaims());
+            deletePersistentVolumeClaims(),
+            ConfigMapHelper.deleteDomainIntrospectorConfigMapStep(domainUID, namespace, getNext()));
     if (info != null) {
       cancelDomainStatusUpdating(info);
 
@@ -63,25 +61,7 @@
       serverDownStep = new ServerDownIteratorStep(serversToStop, serverDownStep);
     }
 
-<<<<<<< HEAD
-    return doNext(Step.chain(deleteResources()), packet);
-  }
-
-  private Step[] deleteResources() {
-    ArrayList<Step> resources = new ArrayList<>();
-    resources.add(deleteIngresses());
-    resources.add(deleteServices());
-    resources.add(deletePods());
-    resources.add(deletePersistentVolumes());
-    resources.add(deletePersistentVolumeClaims());
-    resources.add(
-        ConfigMapHelper.deleteDomainIntrospectorConfigMapStep(
-            this.domainUID, this.namespace, getNext()));
-    resources.add(removeDomainPresenceInfo());
-    return resources.toArray(new Step[0]);
-=======
     return doNext(serverDownStep, packet);
->>>>>>> b7d129f4
   }
 
   private Step removeDomainPresenceInfo() {
