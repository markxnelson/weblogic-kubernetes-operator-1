--- conflicted
+++ resolved
@@ -378,30 +378,4 @@
     }
     return result;
   }
-<<<<<<< HEAD
-=======
-
-  /** ConfigUpdate implementation for updating a dynamic cluster size. */
-  static class DynamicClusterSizeConfigUpdate implements ConfigUpdate {
-    final int targetClusterSize;
-    final WlsClusterConfig wlsClusterConfig;
-
-    public DynamicClusterSizeConfigUpdate(
-        WlsClusterConfig wlsClusterConfig, int targetClusterSize) {
-      this.targetClusterSize = targetClusterSize;
-      this.wlsClusterConfig = wlsClusterConfig;
-    }
-
-    /**
-     * Create a Step to update the cluster size of a WebLogic dynamic cluster.
-     *
-     * @param next Next Step to be performed after the WebLogic configuration update
-     * @return Step to update the cluster size of a WebLogic dynamic cluster
-     */
-    @Override
-    public Step createStep(Step next) {
-      return new UpdateDynamicClusterStep(wlsClusterConfig, targetClusterSize, next);
-    }
-  }
->>>>>>> 9d9afe8e
 }