--- conflicted
+++ resolved
@@ -800,41 +800,6 @@
       self.close()
 
   def addDomainSeed(self):
-<<<<<<< HEAD
-    self.zipdir_base64out()
-
-  def zipdir_base64out(self):
-    if self.domain_home:
-      trace('zipping up domain ' + self.domain_home)
-      os.path.walk(self.domain_home, self.dir_visit, self.ziph)
-      em_ear_path = self.env.getEmPath()
-      if em_ear_path is not None and os.path.exists(em_ear_path):
-        self.ziph.write(em_ear_path)
-
-      self.ziph.close()
-      domain_data = self.env.readBinaryFile(self.domainzip)
-      b64 = ""
-      for s in base64.encodestring(domain_data).splitlines():
-        b64 = b64 + s
-      self.writeln(b64)
-      trace('done zipping up domain ')
-
-
-  def dir_visit(self, ziph, dir, files):
-    for file in files:
-      file_name = os.path.join(dir,file)
-      if os.path.isfile(file_name):
-        fdir = os.path.dirname(file_name)
-        skip = false
-        for skipdir in self.skiplist:
-          if fdir.find(skipdir) == 0:
-            #trace('skipping ' + file_name)
-            skip = true
-            break
-        if not skip:
-          ziph.write(file_name)
-          #trace('writing ' + file_name)
-=======
     em_ear_path = self.env.getEmPath()
     empath = ''
     if em_ear_path is not None and os.path.exists(em_ear_path):
@@ -886,7 +851,6 @@
   #       if not skip:
   #         ziph.write(file_name)
   #         #trace('writing ' + file_name)
->>>>>>> bbdc0c21
 
 class InventoryMD5Generator(Generator):
 
@@ -1358,32 +1322,18 @@
       SitConfigGenerator(self.env).generate()
       BootPropertiesGenerator(self.env).generate()
       UserConfigAndKeyGenerator(self.env).generate()
-<<<<<<< HEAD
-      if os.path.exists('/u01/model_home'):
-        trace('Calculating MD5 of merged domain model')
-=======
       if os.path.exists('/u01/wdt/models'):
         trace("md5 model")
->>>>>>> bbdc0c21
         InventoryMD5Generator(self.env, self.env.MERGED_MODEL_FILE,
                               self.env.DOMAIN_HOME+"/wlsdeploy/domain_model.json").generate()
-        trace('Generating domain seed')
         DomainSeedGenerator(self.env).generate()
-<<<<<<< HEAD
-        trace('Calculating MD5 of artifacts in image')
-        InventoryMD5Generator(self.env, self.env.INVENTORY_IMAGE_MD5, '/tmp/inventory_image.md5').generate()
-        trace('Calculating MD5 of artifacts in external cm')
-        InventoryMD5Generator(self.env, self.env.INVENTORY_CM_MD5, '/tmp/inventory_cm.md5').generate()
-        trace('Calculating MD5 of artifacts in wdt passphrase')
-=======
         trace("md5 image")
         InventoryMD5Generator(self.env, self.env.INVENTORY_IMAGE_MD5, '/tmp/inventory_image.md5').generate()
         trace("md5 cm")
         InventoryMD5Generator(self.env, self.env.INVENTORY_CM_MD5, '/tmp/inventory_cm.md5').generate()
         trace("md5 passphrase")
->>>>>>> bbdc0c21
         InventoryMD5Generator(self.env, self.env.INVENTORY_PASSPHRASE_MD5, '/tmp/inventory_passphrase.md5').generate()
-        trace('Done handling model in image artifacts')
+
     CustomSitConfigIntrospector(self.env).generateAndValidate()
     #WDTConfigIntrospector(self.env).generateAndValidate()
 
