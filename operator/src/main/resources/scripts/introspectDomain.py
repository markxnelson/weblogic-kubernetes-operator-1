# Copyright 2017, 2018, Oracle Corporation and/or its affiliates. All rights reserved.
# Licensed under the Universal Permissive License v 1.0 as shown at http://oss.oracle.com/licenses/upl.
#
# ------------
# Description:
# ------------
#
#   This code reads the configuration in a WL domain's domain home, and generates
#   multiple files that are copied to stdout.  It also checks whether the domain
#   configuration is 'valid' (suitable for running in k8s).
#
#   This code is used by the operator to introspect and validate an arbitrary
#   WL domain before its pods are started.  It generates topology information that's
#   useful for running the domain, setting up its networking, and for overriding
#   specific parts of its configuration so that it can run in k8s.
# 
#   The configuration overrides are specified via situational config file(s), and 
#   include listen addresses, log file locations, etc.  Additional information
#   is provided in other files -- including encrypted credentials, domain
#   topology (server names, etc), and any validation warnings/errors.
#
#   For more details, see the Description in instrospectDomain.sh (which
#   calls this script).
#
# ---------------------
# Prerequisites/Inputs:
# ---------------------
#
#   A WebLogic install.
#
#   A WebLogic domain.
#
#   A running WL node manager at port 5556 (see introspectDomain.sh).
#
#   Plain text WL admin username/password in:
#     /weblogic-operator/secrets/username 
#     /weblogic-operator/secrets/password
#
#   The following env vars:
#     DOMAIN_UID  - completely unique id for this domain
#     DOMAIN_HOME - path for the domain configuration
#     LOG_HOME    - path to override WebLogic server log locations
#
# ---------------------------------
# Outputs (files copied to stdout):
# ---------------------------------
#
#   topology.yaml                  -- Domain configuration summary for operator (server names, etc).
#                                           -and/or-
#                                     Domain validation warnings/errors. 
#   situational-config.xml         -- Overrides for domain configuration (listen addresses, etc).
#   boot.properties                -- Encoded credentials for starting WL.
#   userConfigNodeManager.secure   -- Encoded credentials for starting NM in a WL pod.
#   userKeyNodeManager.secure'     -- Encoded credentials for starting NM in a WL pod.
#
# Note:
#
#   This code partly depends on a node manager so that we can use it to encrypt 
#   the username and password and put them into files that can be used to connect
#   to the node manager later in the server pods (so that the server pods don't
#   have to mount the secret containing the username and password).
#
# TBD:
#
#   It's not clear if this script supports mixed clusters. It seems to assume
#   a cluster with a dynamic server means the cluster is purely dynamic.
#


import base64
import sys
import traceback
import inspect
import distutils.dir_util
import os
import shutil
from datetime import datetime

# Include this script's current directory in the import path (so we can import traceUtils, etc.)
sys.path.append('/weblogic-operator/scripts')

# Alternative way to dynamically get script's current directory
#tmp_callerframerecord = inspect.stack()[0]    # 0 represents this line # 1 represents line at caller
#tmp_info = inspect.getframeinfo(tmp_callerframerecord[0])
#tmp_scriptdir=os.path.dirname(tmp_info[0])
#sys.path.append(tmp_scriptdir)

from traceUtils import *

class OfflineWlstEnv(object):

  def open(self):

    # before doing anything, get each env var and verify it exists 

    self.DOMAIN_UID         = self.getEnv('DOMAIN_UID')
    self.DOMAIN_HOME        = self.getEnv('DOMAIN_HOME')
    self.LOG_HOME           = self.getEnv('LOG_HOME')

    # initialize globals

    self.INTROSPECT_HOME    = '/tmp/introspect/' + self.DOMAIN_UID
    self.TOPOLOGY_FILE      = self.INTROSPECT_HOME + '/topology.yaml'
    self.CM_FILE            = self.INTROSPECT_HOME + '/situational-config.xml'
    self.BOOT_FILE          = self.INTROSPECT_HOME + '/boot.properties'
    self.USERCONFIG_FILE    = self.INTROSPECT_HOME + '/userConfigNodeManager.secure'
    self.USERKEY_FILE       = self.INTROSPECT_HOME + '/userKeyNodeManager.secure'

    # maintain a list of generated files that we print once introspection completes

    self.generatedFiles     = []

    # create tmp directory (mkpath == 'mkdir -p') 

    distutils.dir_util.mkpath(self.INTROSPECT_HOME)

    # remove any files that are already in the tmp directory

    for the_file in os.listdir(self.INTROSPECT_HOME):
      the_file_path = os.path.join(self.INTROSPECT_HOME, the_file)
      if os.path.isfile(the_file_path):
        os.unlink(the_file_path)

    # load domain home into WLST

    trace("About to load domain from "+self.getDomainHome())
    readDomain(self.getDomainHome())
    self.domain = cmo

  def close(self):
    closeDomain()

  def getDomain(self):
    return self.domain

  def getIntrospectHome():
    return self.INTROSPECT_HOME

  def getDomainUID(self):
    return self.DOMAIN_UID

  def getDomainHome(self):
    return self.DOMAIN_HOME

  def getDomainLogHome(self):
    return self.LOG_HOME

  def addGeneratedFile(self, filePath):
    self.generatedFiles.append(filePath)

  def printGeneratedFiles(self):
    for filePath in self.generatedFiles:
      self.printFile(filePath)

  def encrypt(self, cleartext):
    return encrypt(cleartext, self.getDomainHome())

  def readFile(self, path):
    file = open(path, 'r')
    contents = file.read()
    file.close()
    return contents

  def readBinaryFile(self, path):
    file = open(path, 'rb')
    contents = file.read()
    file.close()
    return contents

  def printFile(self, path):
    trace("Printing file " + path)
    print 
    print ">>> ",path
    print self.readFile(path)
    print ">>> EOF"
    print

  def getEnv(self, name):
    val = os.getenv(name)
    if val == None or val == "null":
      trace("ERROR: Env var "+name+" not set.")
      sys.exit(1)
    return val

  def getEnvOrDef(self, name, deflt):
    val = os.getenv(name)
    if val == None or val == "null":
      return deflt
    return val

  def toDNS1123Legal(self, address):
    return address.lower().replace('_','-')

class SecretManager(object):

  def __init__(self, env):
    self.env = env

  def readAndEncryptSecret(self, name):
    cleartext = self.readSecret(name)
    return self.env.encrypt(cleartext)

  def readSecret(self, name):
    path = "/weblogic-operator/secrets/" + name
    file = open(path, 'r')
    cleartext = file.read()
    file.close()
    return cleartext

class Generator(SecretManager):

  def __init__(self, env, path):
    SecretManager.__init__(self, env)
    self.env = env
    self.path = path
    self.indentStack = [""]

  def open(self):
    self.f =  open(self.path, 'w+')

  def close(self):
    self.f.close()

  def indent(self):
    self.indentStack.append(self.indentPrefix() + "  ")

  def undent(self):
    self.indentStack.pop()

  def indentPrefix(self):
    return self.indentStack[len(self.indentStack)-1]

  def writeln(self, msg):
    self.f.write(self.indentPrefix() + msg + "\n")

  def quote(self, val):
    return "\"" + val + "\""

  def name(self, mbean):
    return "\"" + mbean.getName() + "\"";

  def addGeneratedFile(self):
    return self.env.addGeneratedFile(self.path)

class TopologyGenerator(Generator):

  def __init__(self, env):
    Generator.__init__(self, env, env.TOPOLOGY_FILE)
    self.errors = []

  def validate(self):
    self.validateAdminServer()
    self.validateClusters()
    return self.isValid()

  def generate(self):
    self.open()
    try:
      if self.isValid():
        self.generateTopology()
      else:
        self.reportErrors()
      self.close()
      self.addGeneratedFile()
    finally:
      self.close()

  # Work-around bug in off-line WLST where cluster.getDynamicServers() may throw
  # when there are no 'real' DynamicServers.  Exception looks like:
  #     at com.sun.proxy.$Proxy46.getDynamicServers(Unknown Source)
  #     at sun.reflect.NativeMethodAccessorImpl.invoke0(Native Method)
  #     at sun.reflect.NativeMethodAccessorImpl.invoke(NativeMethodAccessorImpl.java:62)
  #     at sun.reflect.DelegatingMethodAccessorImpl.invoke(DelegatingMethodAccessorImpl.java:43)
  #     at java.lang.reflect.Method.invoke(Method.java:498)
  def getDynamicServersWA(self,cluster):
    try:
      ret = cluster.getDynamicServers()
    except:
      ret = None
    return ret


  def validateAdminServer(self):
    adminServerName = self.env.getDomain().getAdminServerName()
    if adminServerName == None:
      addError("The admin server name is null.")
      return
    adminServer = None
    for server in self.env.getDomain().getServers():
      if adminServerName == server.getName():
        adminServer = server
    if adminServer is None:
      addError("The admin server '" + adminServerName + "' does not exist.")
      return
    cluster = adminServer.getCluster()
    if cluster != None:
      self.addError("The admin server " + self.name(adminServer) + " belongs to the cluster " + self.name(cluster) + ".")

  def validateClusters(self):
    for cluster in self.env.getDomain().getClusters():
      self.validateCluster(cluster)

  def validateCluster(self, cluster):
    if self.getDynamicServersWA(cluster) is None:
      self.validateNonDynamicCluster(cluster)
    else:
      self.validateDynamicCluster(cluster)

  def validateNonDynamicCluster(self, cluster):
    self.validateNonDynamicClusterReferencedByAtLeastOneServer(cluster)
    self.validateNonDynamicClusterNotReferencedByAnyServerTemplates(cluster)
    self.validateNonDynamicClusterServersHaveSameListenPort(cluster)

  def validateNonDynamicClusterReferencedByAtLeastOneServer(self, cluster):
    for server in self.env.getDomain().getServers():
      if server.getCluster() is cluster:
        return
    self.addError("The non-dynamic cluster " + self.name(cluster) + " is not referenced by any servers.")

  def validateNonDynamicClusterNotReferencedByAnyServerTemplates(self, cluster):
    for template in self.env.getDomain().getServerTemplates():
      if template.getCluster() is cluster:
        self.addError("The non-dynamic cluster " + self.name(cluster) + " is referenced by the server template " + self.name(template) + ".")

  def validateNonDynamicClusterServersHaveSameListenPort(self, cluster):
    firstServer = None
    firstPort = None
    for server in self.env.getDomain().getServers():
      if cluster is server.getCluster():
        port = server.getListenPort()
        if firstServer is None:
          firstServer = server
          firstPort = port
        else:
          if port != firstPort:
            self.addError("The non-dynamic cluster " + self.name(cluster) + "'s server " + self.name(firstServer) + "'s listen port is " + str(firstPort) + " but its server " + self.name(server) + "'s listen port is " + str(port) + ".")
            return

  def validateDynamicCluster(self, cluster):
    self.validateDynamicClusterReferencedByOneServerTemplate(cluster)
    self.validateDynamicClusterDynamicServersDoNotUseCalculatedListenPorts(cluster)
    self.validateDynamicClusterNotReferencedByAnyServers(cluster)

  def validateDynamicClusterReferencedByOneServerTemplate(self, cluster):
    server_template=None
    for template in self.env.getDomain().getServerTemplates():
      if template.getCluster() is cluster:
        if server_template is None:
          server_template = template
        else:
          if server_template is not None:
            self.addError("The dynamic cluster " + self.name(cluster) + " is referenced the server template " + self.name(server_template) + " and the server template " + self.name(template) + ".")
            return
    if server_template is None:
      self.addError("The dynamic cluster " + self.name(cluster) + "' is not referenced by any server template.")

  def validateDynamicClusterNotReferencedByAnyServers(self, cluster):
    for server in self.env.getDomain().getServers():
      if server.getCluster() is cluster:
        self.addError("The dynamic cluster " + self.name(cluster) + " is referenced by the server " + self.name(server) + ".")

  def validateDynamicClusterDynamicServersDoNotUseCalculatedListenPorts(self, cluster):
    if cluster.getDynamicServers().isCalculatedListenPorts() == True:
      self.addError("The dynamic cluster " + self.name(cluster) + "'s dynamic servers use calculated listen ports.")

  def isValid(self):
    return len(self.errors) == 0

  def addError(self, error):
    self.errors.append(error)

  def reportErrors(self):
    self.writeln("domainValid: false")
    self.writeln("validationErrors:")
    for error in self.errors:
      self.writeln("- \"" + error.replace("\"", "\\\"") + "\"")

  def generateTopology(self):
    self.writeln("domainValid: true")
    self.addDomain()

  def addDomain(self):
    self.writeln("domain:")
    self.indent()
    self.writeln("name: " + self.name(self.env.getDomain()))
    self.writeln("adminServerName: " + self.quote(self.env.getDomain().getAdminServerName()))
    self.addConfiguredClusters()
    self.addServerTemplates()
    self.addNonClusteredServers()
    self.undent()

  def addConfiguredClusters(self):
    clusters = self.env.getDomain().getClusters()
    if len(clusters) == 0:
      return
    self.writeln("configuredClusters:")
    self.indent()
    for cluster in clusters:
      self.addConfiguredCluster(cluster)
    self.undent()
  
  def getConfiguredClusters(self):
    rtn = []
    for cluster in self.env.getDomain().getClusters():
      if self.getDynamicServersWA(cluster) is None:
        rtn.append(cluster)
    return rtn

  def addConfiguredCluster(self, cluster):
    self.writeln("- name: " + self.name(cluster))
    dynamicServers = self.getDynamicServersWA(cluster)
    if dynamicServers is not None:
      self.indent();
      self.writeln("dynamicServersConfig:")
      self.indent()
      self.addDynamicServer(dynamicServers)
      self.undent()
      self.undent()
    servers = self.getClusteredServers(cluster)
    if len(servers) != 0:
      self.indent();
      self.writeln("servers:")
      self.indent()
      for server in servers:
        self.addClusteredServer(cluster, server)
      self.undent()
      self.undent()

  def addDynamicServer(self, dynamicServer):
    name=self.name(dynamicServer)
    self.writeln("name: " + name)
    self.writeln("serverTemplateName: " + self.quote(dynamicServer.getServerTemplate().getName()))
    self.writeln("calculatedListenPorts: " + str(dynamicServer.isCalculatedListenPorts()))
    self.writeln("serverNamePrefix: " + self.quote(dynamicServer.getServerNamePrefix()))
    self.writeln("dynamicClusterSize: " + str(dynamicServer.getDynamicClusterSize()))
    self.writeln("maxDynamicClusterSize: " + str(dynamicServer.getMaxDynamicClusterSize()))

  def getClusteredServers(self, cluster):
    rtn = []
    for server in self.env.getDomain().getServers():
      if server.getCluster() is cluster:
        rtn.append(server)
    return rtn

  def addClusteredServer(self, cluster, server):
    name=self.name(server)
    self.writeln("- name: " + name)
    self.writeln("  listenPort: " + str(server.getListenPort()))
    self.writeln("  listenAddress: " + self.quote(self.env.toDNS1123Legal(self.env.getDomainUID() + "-" + server.getName())))
    self.addNetworkAccessPoints(server)

  def addServerTemplates(self):
    serverTemplates = self.env.getDomain().getServerTemplates()
    if len(serverTemplates) == 0:
      return
    self.writeln("serverTemplates:")
    self.indent()
    for serverTemplate in serverTemplates:
      self.addServerTemplate(serverTemplate)
    self.undent()

  def addServerTemplate(self, serverTemplate):
    name=self.name(serverTemplate)
    self.writeln("- name: " + name)
    self.writeln("  listenPort: " + str(serverTemplate.getListenPort()))
    self.writeln("  clusterName: " + self.quote(serverTemplate.getCluster().getName()))
    self.writeln("  listenAddress: " + self.quote(serverTemplate.getListenAddress()))

  def addDynamicClusters(self):
    clusters = self.getDynamicClusters()
    if len(clusters) == 0:
      return
    self.writeln("dynamicClusters:")
    self.indent()
    for cluster in clusters:
      self.addDynamicCluster(cluster)
    self.undent()
  
  def getDynamicClusters(self):
    rtn = []
    for cluster in self.env.getDomain().getClusters():
      if self.getDynamicServersWA(cluster) is not None:
        rtn.append(cluster)
    return rtn

  def addDynamicCluster(self, cluster):
    self.writeln(self.name(cluster) + ":")
    self.indent()
    template = self.findDynamicClusterServerTemplate(cluster)
    dyn_servers = cluster.getDynamicServers()
    self.writeln("port: " + str(template.getListenPort()))
    self.writeln("maxServers: " + str(dyn_servers.getDynamicClusterSize()))
    self.writeln("baseServerName: " + self.quote(dyn_servers.getServerNamePrefix()))
    self.undent()

  def findDynamicClusterServerTemplate(self, cluster):
    for template in cmo.getServerTemplates():
      if template.getCluster() is cluster:
        return template
    # should never get here - the domain validator already checked that
    # one server template references the cluster
    return None

  def addNonClusteredServers(self):
    # the domain validator already checked that we have a non-clustered admin server
    # therefore we know there will be at least one non-clustered server
    self.writeln("servers:")
    self.indent()
    for server in self.env.getDomain().getServers():
      if server.getCluster() is None:
        self.addNonClusteredServer(server)
    self.undent()

  def addNonClusteredServer(self, server):
    name=self.name(server)
    self.writeln("- name: " + name)
    self.writeln("  listenPort: " + str(server.getListenPort()))
    self.writeln("  listenAddress: " + self.quote(self.env.toDNS1123Legal(self.env.getDomainUID() + "-" + server.getName())))
    self.addNetworkAccessPoints(server)

  def addNetworkAccessPoints(self, server):
    naps = server.getNetworkAccessPoints()
    if len(naps) == 0:
      return
    self.writeln("  networkAccessPoints:")
    self.indent()
    for nap in naps:
      self.addNetworkAccessPoint(nap)
    self.undent()

  def addNetworkAccessPoint(self, nap):
    name=self.name(nap)
    self.writeln("  - name: " + name)
    self.writeln("    protocol: " + self.quote(nap.getProtocol()))
    self.writeln("    listenPort: " + str(nap.getListenPort()))
    self.writeln("    publicPort: " + str(nap.getPublicPort()))


class BootPropertiesGenerator(Generator):

  def __init__(self, env):
    Generator.__init__(self, env, env.BOOT_FILE)

  def generate(self):
    self.open()
    try:
      self.addBootProperties()
      self.close()
      self.addGeneratedFile()
    finally:
      self.close()

  def addBootProperties(self):
    self.writeln("username=" + self.readAndEncryptSecret("username"))
    self.writeln("password=" + self.readAndEncryptSecret("password"))

class UserConfigAndKeyGenerator(Generator):

  def __init__(self, env):
    Generator.__init__(self, env, env.USERKEY_FILE)

  def generate(self):
    self.open()
    try:
      # first, generate UserConfig file and add it, also generate UserKey file
      self.addUserConfigAndKey()
      self.close()
      # now add UserKey file
      self.addGeneratedFile()
    finally:
      self.close()

  def addUserConfigAndKey(self):
    username = self.readSecret("username")
    password = self.readSecret("password")
    nm_host = 'localhost'
    nm_port = '5556' 
    domain_name = self.env.getDomain().getName()
    domain_home = self.env.getDomainHome()
    isNodeManager = "true"
    userConfigFile = self.env.USERCONFIG_FILE
    userKeyFileBin = self.env.USERKEY_FILE + '.bin'

    trace("nmConnect " + username + ", " + nm_host + ", " + nm_port + ", " + domain_name + ", " + domain_home)
    nmConnect(username, password, nm_host, nm_port, domain_name, domain_home, 'plain')
    try:
      # the following storeUserConfig WLST command generates two files:
      storeUserConfig(userConfigFile, userKeyFileBin, isNodeManager)

      # user config is already a text file, so directly add it to the generated file list
      self.env.addGeneratedFile(userConfigFile)

      # but key is a binary, so we b64 it - and the caller of this method will add the file
      userKey = self.env.readBinaryFile(userKeyFileBin)
      b64 = ""
      for s in base64.encodestring(userKey).splitlines():
        b64 = b64 + s
      self.writeln(b64)
    finally:
      nmDisconnect()

class SitConfigGenerator(Generator):

  def __init__(self, env):
    Generator.__init__(self, env, env.CM_FILE)

  def generate(self):
    self.open()
    try:
      self.addSitCfg()
      self.close()
      self.addGeneratedFile()
    finally:
      self.close()

  def addSitCfg(self):
    self.addSitCfgXml()

  def addSitCfgXml(self):
    self.writeln("<?xml version='1.0' encoding='UTF-8'?>")
    self.writeln("<d:domain xmlns:d=\"http://xmlns.oracle.com/weblogic/domain\" xmlns:f=\"http://xmlns.oracle.com/weblogic/domain-fragment\" xmlns:s=\"http://xmlns.oracle.com/weblogic/situational-config\">")
    self.indent()
    self.writeln("<s:expiration> 2999-07-16T19:20+01:00 </s:expiration>")
    self.customizeNodeManagerCreds()
    self.customizeDomainLogPath()
    self.customizeServers()
    self.customizeServerTemplates()
    self.undent()
    self.writeln("</d:domain>")

  def customizeNodeManagerCreds(self):
    admin_username = self.readSecret('username')
    admin_password = self.readAndEncryptSecret('password')
    self.writeln("<d:security-configuration>")
    self.indent()
    self.writeln("<d:node-manager-user-name f:combine-mode=\"replace\">" + admin_username + "</d:node-manager-user-name>")
    self.writeln("<d:node-manager-password-encrypted f:combine-mode=\"replace\">" + admin_password + "</d:node-manager-password-encrypted>")
    self.undent()
    self.writeln("</d:security-configuration>")

  def customizeDomainLogPath(self):
    self.customizeLog(self.env.getDomain().getName())

  def customizeServers(self):
    for server in self.env.getDomain().getServers():
      self.customizeServer(server)

  def customizeServer(self, server):
    name=server.getName()
    listen_address=self.env.toDNS1123Legal(self.env.getDomainUID() + "-" + name)
    self.writeln("<d:server>")
    self.indent()
    self.writeln("<d:name>" + name + "</d:name>")
    self.writeln("<d:listen-address f:combine-mode=\"replace\">" + listen_address + "</d:listen-address>")
    self.customizeLog(name)
    self.undent()
    self.writeln("</d:server>")

  def customizeServerTemplates(self):
    for template in self.env.getDomain().getServerTemplates():
      self.customizeServerTemplate(template)

  def customizeServerTemplate(self, template):
    name=template.getName()
    server_name_prefix=template.getCluster().getDynamicServers().getServerNamePrefix()
<<<<<<< HEAD
    listen_address=self.env.toDNS1123Legal(self.env.getDomainUID() + "-" + server_name_prefix + "${id}")
=======
    listen_address=self.env.toDNS1123Legal(self.env.getDomainUID() + "-" + server_name_prefix + "${id}") 
>>>>>>> 9192bef6
    self.writeln("<d:server-template>")
    self.indent()
    self.writeln("<d:name>" + name + "</d:name>")
    #TBD test dynamic cluster mgd server
    self.writeln("<d:listen-address f:combine-mode=\"replace\">" + listen_address + "</d:listen-address>")
<<<<<<< HEAD
    self.customizeLog(server_name_prefix + "${id}.log")
=======
    self.customizeLog(server_name_prefix + "${id}")
>>>>>>> 9192bef6
    self.undent()
    self.writeln("</d:server-template>")

  def customizeLog(self, name):
    logs_dir = self.env.getDomainLogHome()
    if logs_dir is not None:
      self.writeln("<d:log f:combine-mode=\"replace\">")
      self.indent()
      self.writeln("<d:file-name>" + logs_dir + "/" + name + ".log</d:file-name>")
      self.undent()
      self.writeln("</d:log>")

class DomainIntrospector(SecretManager):

  def __init__(self, env):
    SecretManager.__init__(self, env)
    self.env = env

  def introspect(self):
    tg = TopologyGenerator(self.env)
    if tg.validate():
      SitConfigGenerator(self.env).generate()
      BootPropertiesGenerator(self.env).generate()
      UserConfigAndKeyGenerator(self.env).generate()

    # If the topology is invalid, the generated topology
    # file contains a list of one or more validation errors
    # instead of a topology.
  
    tg.generate()


def main(env):
  try:
    env.open()
    try:
      DomainIntrospector(env).introspect()
      env.printGeneratedFiles()
      trace("Domain introspection complete.")
    finally:
      env.close()
    exit(exitcode=0)
  except:
    trace("Domain introspection unexpectedly failed:")
    traceback.print_exc()
    exit(exitcode=1)

main(OfflineWlstEnv())<|MERGE_RESOLUTION|>--- conflicted
+++ resolved
@@ -663,21 +663,13 @@
   def customizeServerTemplate(self, template):
     name=template.getName()
     server_name_prefix=template.getCluster().getDynamicServers().getServerNamePrefix()
-<<<<<<< HEAD
     listen_address=self.env.toDNS1123Legal(self.env.getDomainUID() + "-" + server_name_prefix + "${id}")
-=======
-    listen_address=self.env.toDNS1123Legal(self.env.getDomainUID() + "-" + server_name_prefix + "${id}") 
->>>>>>> 9192bef6
     self.writeln("<d:server-template>")
     self.indent()
     self.writeln("<d:name>" + name + "</d:name>")
     #TBD test dynamic cluster mgd server
     self.writeln("<d:listen-address f:combine-mode=\"replace\">" + listen_address + "</d:listen-address>")
-<<<<<<< HEAD
-    self.customizeLog(server_name_prefix + "${id}.log")
-=======
     self.customizeLog(server_name_prefix + "${id}")
->>>>>>> 9192bef6
     self.undent()
     self.writeln("</d:server-template>")
 
