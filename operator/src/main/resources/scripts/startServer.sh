--- conflicted
+++ resolved
@@ -169,11 +169,7 @@
   # zip does not store external attributes - should we use find ?
   chmod +x ${DOMAIN_HOME}/bin/*.sh ${DOMAIN_HOME}/*.sh
   # unzip the domainlib from archive
-<<<<<<< HEAD
-  for fh in /u01/model_home/archives/*.zip ; do
-=======
   for fh in /u01/wdt/models/*.zip ; do
->>>>>>> bbdc0c21
     mkdir -p ${DOMAIN_HOME}/lib && cd ${DOMAIN_HOME}/lib
     jar xvf ${fh} wlsdeploy/domainLibraries
     cd ${DOMAIN_HOME}
