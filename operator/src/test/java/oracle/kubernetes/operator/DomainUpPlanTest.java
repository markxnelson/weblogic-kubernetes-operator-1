package oracle.kubernetes.operator;

import static oracle.kubernetes.operator.DomainUpPlanTest.StepChainMatcher.hasChainWithStep;
import static oracle.kubernetes.operator.DomainUpPlanTest.StepChainMatcher.hasChainWithStepsInOrder;
import static org.hamcrest.MatcherAssert.assertThat;
import static org.hamcrest.Matchers.both;
import static org.hamcrest.Matchers.is;
import static org.hamcrest.Matchers.not;

import com.meterware.simplestub.Memento;
import io.kubernetes.client.models.V1ObjectMeta;
import java.util.ArrayList;
import java.util.List;
import oracle.kubernetes.TestUtils;
import oracle.kubernetes.operator.helpers.DomainPresenceInfo;
import oracle.kubernetes.operator.steps.DomainPresenceStep;
import oracle.kubernetes.operator.work.FiberTestSupport;
import oracle.kubernetes.operator.work.Step;
import oracle.kubernetes.operator.work.TerminalStep;
import oracle.kubernetes.weblogic.domain.DomainConfigurator;
import oracle.kubernetes.weblogic.domain.DomainConfiguratorFactory;
import oracle.kubernetes.weblogic.domain.v1.Domain;
import oracle.kubernetes.weblogic.domain.v1.DomainSpec;
import org.hamcrest.Description;
import org.junit.After;
import org.junit.Before;
import org.junit.Test;

public class DomainUpPlanTest {
  private static final String NS = "namespace";
  private FiberTestSupport testSupport = new FiberTestSupport();
  private List<Memento> mementos = new ArrayList<>();
  private final TerminalStep adminStep = new TerminalStep();
  private final TerminalStep managedServersStep = new TerminalStep();
  private Domain domain =
      new Domain().withMetadata(new V1ObjectMeta().namespace(NS)).withSpec(new DomainSpec());
  private DomainConfigurator configurator = DomainConfiguratorFactory.forDomain(domain);
  private DomainPresenceInfo domainPresenceInfo = new DomainPresenceInfo(domain);

  private DomainPresenceStep getDomainPresenceStep() {
    return DomainPresenceStep.createDomainPresenceStep(
        domainPresenceInfo, adminStep, managedServersStep);
  }

  @Before
  public void setUp() {
    mementos.add(TestUtils.silenceOperatorLogger());

    testSupport.addDomainPresenceInfo(domainPresenceInfo);
  }

  @After
  public void tearDown() throws Exception {
    for (Memento memento : mementos) memento.revert();

    testSupport.throwOnCompletionFailure();
  }

  @Test
  public void whenStartupControlNull_runAdminStepOnly() {
    testSupport.runSteps(getDomainPresenceStep());

    assertThat(adminStep.wasRun(), is(true));
    assertThat(managedServersStep.wasRun(), is(false));
  }

  @Test
  public void whenNotShuttingDown_runAdminStepOnly() {
    configurator.setShuttingDown(false);

    testSupport.runSteps(getDomainPresenceStep());

    assertThat(adminStep.wasRun(), is(true));
    assertThat(managedServersStep.wasRun(), is(false));
  }

  @Test
  public void whenShuttingDown_runManagedServersStepOnly() {
    configurator.setShuttingDown(true);

    testSupport.runSteps(getDomainPresenceStep());

    assertThat(adminStep.wasRun(), is(false));
    assertThat(managedServersStep.wasRun(), is(true));
  }

  @Test
  public void whenNotShuttingDown_selectAdminServerStep() {
    configurator.setShuttingDown(false);

    Step.StepAndPacket plan = Main.createDomainUpPlan(domainPresenceInfo, NS);

    assertThat(plan.step, hasChainWithStepsInOrder("AdminPodStep", "ManagedServersUpStep"));
  }

  @Test
  public void whenShuttingDown_selectManagedServerStepOnly() {
    configurator.setShuttingDown(true);

    Step.StepAndPacket plan = Main.createDomainUpPlan(domainPresenceInfo, NS);

    assertThat(
        plan.step,
        both(hasChainWithStep("ManagedServersUpStep"))
            .and(not(hasChainWithStep("AdminServerStep"))));
  }

  @Test
  public void useSequenceBeforeAdminServerStep() {
    Step.StepAndPacket plan = Main.createDomainUpPlan(domainPresenceInfo, NS);

    assertThat(
        plan.step,
        hasChainWithStepsInOrder(
            "ProgressingHookStep",
            "DomainPresenceStep",
            "ListPersistentVolumeClaimStep",
            "AdminPodStep",
            "BeforeAdminServiceStep",
            "ForServerStep",
            "WatchPodReadyAdminStep",
<<<<<<< HEAD
            //            "ReadConfigStep",
=======
>>>>>>> 324a2152
            "ExternalAdminChannelsStep",
            "ManagedServersUpStep",
            "EndProgressingStep"));
  }

  @Test
  public void whenOperatorCreatedStorageConfigured_createBeforeListingClaims() {
    configurator.withNfsStorage("myhost", "/path");

    Step.StepAndPacket plan = Main.createDomainUpPlan(domainPresenceInfo, NS);

    assertThat(
        plan.step,
        hasChainWithStepsInOrder(
            "ProgressingHookStep",
            "PersistentVolumeStep",
            "PersistentVolumeClaimStep",
            "ListPersistentVolumeClaimStep"));
  }

  static class StepChainMatcher
      extends org.hamcrest.TypeSafeDiagnosingMatcher<oracle.kubernetes.operator.work.Step> {
    private String[] expectedSteps;

    private StepChainMatcher(String[] expectedSteps) {
      this.expectedSteps = expectedSteps;
    }

    static StepChainMatcher hasChainWithStep(String expectedStep) {
      return hasChainWithStepsInOrder(expectedStep);
    }

    static StepChainMatcher hasChainWithStepsInOrder(String... expectedSteps) {
      return new StepChainMatcher(expectedSteps);
    }

    @Override
    protected boolean matchesSafely(Step item, Description mismatchDescription) {
      List<String> steps = chainStepNames(item);

      int index = 0;
      for (String step : expectedSteps) {
        int nextIndex = steps.indexOf(step);
        if (nextIndex < index) {
          mismatchDescription.appendValueList("found steps: ", ", ", ".", steps);
          return false;
        }
        index = nextIndex;
      }

      return true;
    }

    private List<String> chainStepNames(Step step) {
      List<String> stepNames = new ArrayList<>();
      while (step != null) {
        stepNames.add(step.getClass().getSimpleName());
        step = step.getNext();
      }
      return stepNames;
    }

    @Override
    public void describeTo(Description description) {
      if (expectedSteps.length == 1)
        description.appendText("expected step ").appendValue(expectedSteps[0]);
      else
        description.appendValueList(
            "expected steps in order to include: ", ",", ".", expectedSteps);
    }
  }
}<|MERGE_RESOLUTION|>--- conflicted
+++ resolved
@@ -119,10 +119,6 @@
             "BeforeAdminServiceStep",
             "ForServerStep",
             "WatchPodReadyAdminStep",
-<<<<<<< HEAD
-            //            "ReadConfigStep",
-=======
->>>>>>> 324a2152
             "ExternalAdminChannelsStep",
             "ManagedServersUpStep",
             "EndProgressingStep"));
