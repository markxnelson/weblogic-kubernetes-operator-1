// Copyright 2018, Oracle Corporation and/or its affiliates.  All rights reserved.
// Licensed under the Universal Permissive License v 1.0 as shown at
// http://oss.oracle.com/licenses/upl.

package oracle.kubernetes.operator.helpers;

import static com.meterware.simplestub.Stub.createStrictStub;
import static oracle.kubernetes.LogMatcher.containsInfo;
import static oracle.kubernetes.operator.logging.MessageKeys.JOB_CREATED;
import static oracle.kubernetes.operator.logging.MessageKeys.JOB_DELETED;
import static org.hamcrest.Matchers.containsInAnyOrder;
import static org.hamcrest.Matchers.hasItem;
import static org.hamcrest.Matchers.hasSize;
import static org.hamcrest.core.AllOf.allOf;
import static org.hamcrest.junit.MatcherAssert.assertThat;

import com.meterware.simplestub.Memento;
import io.kubernetes.client.ApiException;
import io.kubernetes.client.models.*;
import java.util.ArrayList;
import java.util.Arrays;
import java.util.List;
import java.util.logging.Level;
import java.util.logging.LogRecord;
import oracle.kubernetes.TestUtils;
import oracle.kubernetes.operator.KubernetesConstants;
import oracle.kubernetes.operator.LabelConstants;
import oracle.kubernetes.operator.TuningParameters;
import oracle.kubernetes.operator.VersionConstants;
import oracle.kubernetes.operator.work.FiberTestSupport;
import oracle.kubernetes.operator.work.TerminalStep;
import oracle.kubernetes.weblogic.domain.v1.Domain;
import oracle.kubernetes.weblogic.domain.v1.DomainSpec;
import org.hamcrest.Matcher;
import org.junit.After;
import org.junit.Before;
import org.junit.Test;

@SuppressWarnings({"ConstantConditions, unchecked", "SameParameterValue", "deprecation"})
public class DomainIntrospectorJobTest {
  static final String NS = "namespace";
  private static final String DOMAIN_NAME = "domain1";
  private static final String UID = "uid1";
  static final String ADMIN_SERVER = "ADMIN_SERVER";
  static final Integer ADMIN_PORT = 7001;

  private static final String ADMIN_SECRET_NAME = "adminSecretName";
  private static final String STORAGE_VOLUME_NAME = "weblogic-domain-storage-volume";
  private static final String LATEST_IMAGE = "image:latest";
  static final String VERSIONED_IMAGE = "image:1.2.3";

  static final String SECRETS_VOLUME = "weblogic-credentials-volume";
  static final String SCRIPTS_VOLUME = "weblogic-domain-cm-volume";
  static final String SIT_CONFIG_MAP_VOLUME_SUFFIX = "-weblogic-domain-introspect-cm-volume";
  static final String STORAGE_VOLUME = "weblogic-domain-storage-volume";
  static final String SECRETS_MOUNT_PATH = "/weblogic-operator/secrets";
  static final String SCRIPTS_MOUNTS_PATH = "/weblogic-operator/scripts";
  static final String STORAGE_MOUNT_PATH = "/shared";
  static final String NODEMGR_HOME = "/u01/nodemanager";
  static final String LOG_HOME = "/shared/logs/" + UID;
  static final int FAILURE_THRESHOLD = 1;

  static final String READ_WRITE_MANY_ACCESS = "ReadWriteMany";

  @SuppressWarnings("OctalInteger")
  static final int ALL_READ_AND_EXECUTE = 0555;

  private static final String WEBLOGIC_OPERATOR_SCRIPTS_INTROSPECT_DOMAIN_SH =
      "/weblogic-operator/scripts/introspectDomain.sh";

  private static final String introspectResult =
      ">>>  /u01/introspect/domain1/userConfigNodeManager.secure\n"
          + "#WebLogic User Configuration File; 2\n"
          + "#Thu Oct 04 21:07:06 GMT 2018\n"
          + "weblogic.management.username={AES}fq11xKVoE927O07IUKhQ00d4A8QY598Dvd+KSnHNTEA\\=\n"
          + "weblogic.management.password={AES}LIxVY+aqI8KBkmlBTwkvAnQYQs4PS0FX3Ili4uLBggo\\=\n"
          + "\n"
          + ">>> EOF\n"
          + "\n"
          + "@[2018-10-04T21:07:06.864 UTC][introspectDomain.py:105] Printing file /u01/introspect/domain1/userKeyNodeManager.secure\n"
          + "\n"
          + ">>>  /u01/introspect/domain1/userKeyNodeManager.secure\n"
          + "BPtNabkCIIc2IJp/TzZ9TzbUHG7O3xboteDytDO3XnwNhumdSpaUGKmcbusdmbOUY+4J2kteu6xJPWTzmNRAtg==\n"
          + "\n"
          + ">>> EOF\n"
          + "\n"
          + "@[2018-10-04T21:07:06.867 UTC][introspectDomain.py:105] Printing file /u01/introspect/domain1/topology.yaml\n"
          + "\n"
          + ">>>  /u01/introspect/domain1/topology.yaml\n"
          + "domainValid: true\n"
          + "domain:\n"
          + "  name: \"base_domain\"\n"
          + "  adminServerName: \"admin-server\"\n"
          + "  configuredClusters:\n"
          + "    - name: \"mycluster\"\n"
          + "      servers:\n"
          + "        - name: \"managed-server1\"\n"
          + "          listenPort: 8001\n"
          + "          listenAddress: \"domain1-managed-server1\"\n"
          + "        - name: \"managed-server2\"\n"
          + "          listenPort: 8001\n"
          + "          listenAddress: \"domain1-managed-server2\"\n"
          + "  servers:\n"
          + "    - name: \"admin-server\"\n"
          + "      listenPort: 7001\n"
          + "      listenAddress: \"domain1-admin-server\"\n"
          + "\n"
          + ">>> EOF";

  final TerminalStep terminalStep = new TerminalStep();
  private final Domain domain = createDomain();
  private final DomainPresenceInfo domainPresenceInfo = createDomainPresenceInfo(domain);
  protected AsyncCallTestSupport testSupport = new AsyncCallTestSupport();
  protected List<Memento> mementos = new ArrayList<>();
  protected List<LogRecord> logRecords = new ArrayList<>();
  RetryStrategyStub retryStrategy = createStrictStub(RetryStrategyStub.class);

  public DomainIntrospectorJobTest() {}

  @Before
  public void setUp() throws Exception {
    mementos.add(
        TestUtils.silenceOperatorLogger()
            .collectLogMessages(logRecords, getMessageKeys())
            .withLogLevel(Level.INFO));
    mementos.add(testSupport.installRequestStepFactory());
    // mementos.add(TuningParametersStub.install());

    testSupport.addDomainPresenceInfo(domainPresenceInfo);
  }

  private String[] getMessageKeys() {
    return new String[] {getJobCreatedMessageKey(), getJobDeletedMessageKey()};
  }

  @After
  public void tearDown() throws Exception {
    for (Memento memento : mementos) memento.revert();
  }

  private Domain createDomain() {
    return new Domain().withMetadata(new V1ObjectMeta().namespace(NS)).withSpec(createDomainSpec());
  }

  private DomainPresenceInfo createDomainPresenceInfo(Domain domain) {
    DomainPresenceInfo domainPresenceInfo = new DomainPresenceInfo(domain);
    domainPresenceInfo.setClaims(new V1PersistentVolumeClaimList());
    return domainPresenceInfo;
  }

  @SuppressWarnings("deprecation")
  private DomainSpec createDomainSpec() {
    return new DomainSpec()
        .withDomainName(DOMAIN_NAME)
        .withDomainUID(UID)
        .withAsName(ADMIN_SERVER)
        .withAsPort(ADMIN_PORT)
        .withAdminSecret(new V1SecretReference().name(ADMIN_SECRET_NAME))
        .withImage(LATEST_IMAGE);
  }

  String getJobCreatedMessageKey() {
    return JOB_CREATED;
  }

  String getJobDeletedMessageKey() {
    return JOB_DELETED;
  }

  @Test
  public void whenNoJob_createIt() {
    expectCreateJob(jobWithName(getJobName())).returning(createJobModel());
    expectListPods(NS).returning(createListPods());
    expectReadPodLog(getJobName(), NS).returning(introspectResult);
    expectDeleteJob(getJobName(), NS, new V1DeleteOptions().propagationPolicy("Foreground"))
        .returning(new V1Status());
    expectReadConfigMap(ConfigMapHelper.SitConfigMapContext.getConfigMapName(UID), NS)
        .returning(new V1ConfigMap());

    expectStepsAfterCreation();

    testSupport.runSteps(getStepFactory(), terminalStep);
    assertThat(logRecords, containsInfo(getJobCreatedMessageKey()));

    assertThat(logRecords, containsInfo(getJobDeletedMessageKey()));
    testSupport.verifyAllDefinedResponsesInvoked();
  }

  @Test
  public void whenNoJob_retryOnFailure() {
    testSupport.addRetryStrategy(retryStrategy);
    expectCreateJob(jobWithName(getJobName())).failingWithStatus(401);

    expectStepsAfterCreation();

    testSupport.runSteps(getStepFactory(), terminalStep);

    testSupport.verifyCompletionThrowable(ApiException.class);
    testSupport.verifyAllDefinedResponsesInvoked();
  }

  @Test
  public void whenJobCreated_specHasOneContainer() {
    assertThat(getCreatedJob().getSpec().getTemplate().getSpec().getContainers(), hasSize(1));
  }

  @Test
  public void whenJobCreated_containerHasExpectedVolumeMounts() {
    assertThat(
        getCreatedJobSpecContainer().getVolumeMounts(),
        containsInAnyOrder(
            volumeMount(STORAGE_VOLUME, STORAGE_MOUNT_PATH),
            readOnlyVolumeMount(SECRETS_VOLUME, SECRETS_MOUNT_PATH),
            readOnlyVolumeMount(SCRIPTS_VOLUME, SCRIPTS_MOUNTS_PATH)));
  }

  @SuppressWarnings("unchecked")
  @Test
  public void whenJobCreated_hasPredefinedEnvVariables() {
    assertThat(
        getCreatedJobSpecContainer().getEnv(),
        allOf(
            hasEnvVar("NAMESPACE", NS),
            hasEnvVar("DOMAIN_UID", UID),
            hasEnvVar("DOMAIN_HOME", getDomainHome()),
            hasEnvVar("NODEMGR_HOME", NODEMGR_HOME),
            hasEnvVar("LOG_HOME", LOG_HOME),
            hasEnvVar("INTROSPECT_HOME", getDomainHome()),
            hasEnvVar("SERVER_OUT_IN_POD_LOG", "true")));
  }

  V1Container getCreatedJobSpecContainer() {
    return getCreatedJob().getSpec().getTemplate().getSpec().getContainers().get(0);
  }

  CallTestSupport.CannedResponse expectCreateJob(BodyMatcher bodyMatcher) {
    return testSupport.createCannedResponse("createJob").withNamespace(NS).withBody(bodyMatcher);
  }

  CallTestSupport.CannedResponse expectListPods(String namespace) {
    return testSupport
        .createCannedResponse("listPod")
        .withNamespace(namespace)
        .withLabelSelectors(LabelConstants.JOBNAME_LABEL);
  }

  CallTestSupport.CannedResponse expectReadPodLog(String jobName, String namespace) {
    return testSupport
        .createCannedResponse("readPodLog")
        .withName(jobName)
        .withNamespace(namespace);
  }

  CallTestSupport.CannedResponse expectDeleteJob(
      String jobName, String namespace, V1DeleteOptions deleteOptions) {
    return testSupport
        .createCannedResponse("deleteJob")
        .withName(jobName)
        .withNamespace(namespace)
        .withBody(deleteOptions);
  }

  CallTestSupport.CannedResponse expectReadConfigMap(String cmName, String namespace) {
    return testSupport
        .createCannedResponse("readConfigMap")
        .withName(cmName)
        .withNamespace(namespace);
  }

  BodyMatcher jobWithName(String jobName) {
    return body -> body instanceof V1Job && getJobName((V1Job) body).equals(jobName);
  }

  private static String getJobName(V1Job actualBody) {
    return actualBody.getMetadata().getName();
  }

  static String getJobName() {
    return LegalNames.toJobIntrospectorName(UID);
  }

  FiberTestSupport.StepFactory getStepFactory() {
    return JobHelper::createDomainIntrospectorJobStep;
  }

  V1PodList createListPods() {
    return new V1PodList()
        .addItemsItem(new V1Pod().metadata(new V1ObjectMeta().name(getJobName())));
  }

  V1Job createJobModel() {
    return new V1Job()
        .metadata(createJobMetadata())
        .spec(createJobSpec(null))
        .status(
            new V1JobStatus()
                .addConditionsItem(new V1JobCondition().type("Complete").status("True")));
  }

  void expectStepsAfterCreation() {}

  private CallTestSupport.CannedResponse expectDeleteJob(String jobName) {
    return testSupport
        .createCannedResponse("deletePod")
        .withNamespace(NS)
        .withBody(new V1DeleteOptions())
        .withName(jobName);
  }

  protected V1ObjectMeta createJobMetadata() {
    V1ObjectMeta metadata =
        new V1ObjectMeta()
            .name(getJobName())
            .namespace(NS)
            .putLabelsItem(LabelConstants.RESOURCE_VERSION_LABEL, VersionConstants.DOMAIN_V1)
            .putLabelsItem(LabelConstants.DOMAINUID_LABEL, UID)
            .putLabelsItem(LabelConstants.DOMAINNAME_LABEL, DOMAIN_NAME)
            .putLabelsItem(LabelConstants.CREATEDBYOPERATOR_LABEL, "true");
    return metadata;
  }

  protected V1JobSpec createJobSpec(TuningParameters tuningParameters) {
    V1JobSpec jobSpec =
        new V1JobSpec().backoffLimit(0).template(createPodTemplateSpec(tuningParameters));

    return jobSpec;
  }

  private V1PodTemplateSpec createPodTemplateSpec(TuningParameters tuningParameters) {
    V1ObjectMeta metadata = new V1ObjectMeta().name(getJobName());
    V1PodTemplateSpec podTemplateSpec =
        new V1PodTemplateSpec().metadata(metadata).spec(createPodSpec(tuningParameters));
    return podTemplateSpec;
  }

  private V1PodSpec createPodSpec(TuningParameters tuningParameters) {
    V1PodSpec podSpec =
        new V1PodSpec()
            .activeDeadlineSeconds(60L)
            .restartPolicy("Never")
            .addContainersItem(createContainer(tuningParameters))
            .addVolumesItem(new V1Volume().name(SECRETS_VOLUME).secret(getSecretsVolume()))
            .addVolumesItem(
                new V1Volume().name(SCRIPTS_VOLUME).configMap(getConfigMapVolumeSource()));
    /**
     * V1LocalObjectReference imagePullSecret =
     * domainPresenceInfo.getDomain().getSpec().getImagePullSecret(); if (imagePullSecret != null) {
     * podSpec.addImagePullSecretsItem(imagePullSecret); }
     */
    if (!getClaims().isEmpty()) {
      podSpec.addVolumesItem(
          new V1Volume()
              .name(STORAGE_VOLUME)
              .persistentVolumeClaim(getPersistenVolumeClaimVolumeSource(getClaimName())));
    }
    return podSpec;
  }

  private V1Container createContainer(TuningParameters tuningParameters) {
    return new V1Container()
        .name(getJobName())
        .image(getImageName())
        .imagePullPolicy(getImagePullPolicy())
        .command(getContainerCommand())
        .env(getEnvironmentVariables(tuningParameters))
        .addVolumeMountsItem(volumeMount(STORAGE_VOLUME, STORAGE_MOUNT_PATH))
        .addVolumeMountsItem(readOnlyVolumeMount(SECRETS_VOLUME, SECRETS_MOUNT_PATH))
        .addVolumeMountsItem(readOnlyVolumeMount(SCRIPTS_VOLUME, SCRIPTS_MOUNTS_PATH));
  }

  String getImageName() {
    return KubernetesConstants.DEFAULT_IMAGE;
  }

  String getImagePullPolicy() {
    return KubernetesConstants.IFNOTPRESENT_IMAGEPULLPOLICY;
  }

  protected List<String> getContainerCommand() {
    return Arrays.asList(WEBLOGIC_OPERATOR_SCRIPTS_INTROSPECT_DOMAIN_SH);
  }

  List<V1EnvVar> getEnvironmentVariables(TuningParameters tuningParameters) {
    List<V1EnvVar> envVarList = new ArrayList<V1EnvVar>();
    addEnvVar(envVarList, "NAMESPACE", NS);
    addEnvVar(envVarList, "DOMAIN_UID", UID);
    addEnvVar(envVarList, "DOMAIN_HOME", getDomainHome());
    addEnvVar(envVarList, "NODEMGR_HOME", NODEMGR_HOME);
    addEnvVar(envVarList, "LOG_HOME", LOG_HOME);
    addEnvVar(envVarList, "INTROSPECT_HOME", getDomainHome());
    addEnvVar(envVarList, "SERVER_OUT_IN_POD_LOG", "true");

    return envVarList;
  }

  static void addEnvVar(List<V1EnvVar> vars, String name, String value) {
    vars.add(new V1EnvVar().name(name).value(value));
  }

  protected String getDomainHome() {
<<<<<<< HEAD
    return "/shared/domains/" + DOMAIN_NAME;
=======
    return "/shared/domains/" + UID;
>>>>>>> 9192bef6
  }

  protected V1SecretVolumeSource getSecretsVolume() {
    return new V1SecretVolumeSource().secretName(ADMIN_SECRET_NAME).defaultMode(420);
  }

  protected V1ConfigMapVolumeSource getConfigMapVolumeSource() {
    return new V1ConfigMapVolumeSource()
        .name(KubernetesConstants.DOMAIN_CONFIG_MAP_NAME)
        .defaultMode(ALL_READ_AND_EXECUTE);
  }

  private List<V1PersistentVolumeClaim> getClaims() {
    return domainPresenceInfo.getClaims().getItems();
  }

  private String getClaimName() {
    return getClaims().iterator().next().getMetadata().getName();
  }

  private static V1VolumeMount readOnlyVolumeMount(String volumeName, String mountPath) {
    return volumeMount(volumeName, mountPath).readOnly(true);
  }

  private static V1VolumeMount volumeMount(String volumeName, String mountPath) {
    return new V1VolumeMount().name(volumeName).mountPath(mountPath);
  }

  protected V1PersistentVolumeClaimVolumeSource getPersistenVolumeClaimVolumeSource(
      String claimName) {
    return new V1PersistentVolumeClaimVolumeSource().claimName(claimName);
  }

  V1Job getCreatedJob() {
    JobFetcher jobFetcher = new JobFetcher(getJobName());
    expectCreateJob(jobFetcher).returning(createJobModel());
    expectStepsAfterCreation();

    testSupport.runSteps(getStepFactory(), terminalStep);
    logRecords.clear();

    return jobFetcher.getCreatedJob();
  }

  static Matcher<Iterable<? super V1EnvVar>> hasEnvVar(String name, String value) {
    return hasItem(new V1EnvVar().name(name).value(value));
  }

  static class JobFetcher implements BodyMatcher {
    private String jobName;
    V1Job createdJob;

    JobFetcher(String jobName) {
      this.jobName = jobName;
    }

    V1Job getCreatedJob() {
      return createdJob;
    }

    @Override
    public boolean matches(Object actualBody) {
      if (!isExpectedJob(actualBody)) {
        return false;
      } else {
        createdJob = (V1Job) actualBody;
        return true;
      }
    }

    private boolean isExpectedJob(Object body) {
      return body instanceof V1Job && getJobName((V1Job) body).equals(jobName);
    }
  }
}<|MERGE_RESOLUTION|>--- conflicted
+++ resolved
@@ -398,11 +398,7 @@
   }
 
   protected String getDomainHome() {
-<<<<<<< HEAD
-    return "/shared/domains/" + DOMAIN_NAME;
-=======
     return "/shared/domains/" + UID;
->>>>>>> 9192bef6
   }
 
   protected V1SecretVolumeSource getSecretsVolume() {
