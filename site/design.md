--- conflicted
+++ resolved
@@ -1,11 +1,7 @@
 
 # Design philosophy
 
-<<<<<<< HEAD
 The Oracle WebLogic Server Kubernetes Operator (the “operator”) is designed to fulfill a similar role to that which a human operator would fill in a traditional data center deployment.  It contains a set of useful built-in knowledge about how to perform various lifecycle operations on a domain correctly.
-=======
-The Oracle WebLogic Server Kubernetes Operator (the “operator”) is designed to fulfil a similar role to that which a human operator would fill in a traditional data center deployment.  It contains a set of useful built-in knowledge about how to perform various life cycle operations on a domain correctly.
->>>>>>> 60c5af86
 
 Human operators are normally responsible for starting and stopping environments, initiating backups, performing scaling operations, performing manual tasks associated with disaster recovery and high availability needs and coordinating actions with other operators in other data centers.  It is envisaged that the operator will have similar responsibilities in a Kubernetes environment.  The initial “Technology Preview” version of the operator does not have the capability to take on all of those responsibilities, but enumerating them here gives insight into the background context for making various design choices.
 
