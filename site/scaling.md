**TODO** review and update

# Scaling a WebLogic cluster

WebLogic Server supports two types of clustering configurations, configured and dynamic. Configured clusters are created by manually configuring each individual Managed Server instance. In dynamic clusters, the Managed Server configurations are generated from a single, shared template.  With dynamic clusters, when additional server capacity is needed, new server instances can be added to the cluster without having to manually configure them individually. Also, unlike configured clusters, scaling up of dynamic clusters is not restricted to the set of servers defined in the cluster but can be increased based on runtime demands. For more information on how to create, configure, and use dynamic clusters in WebLogic Server, see [Dynamic Clusters](https://docs.oracle.com/middleware/1221/wls/CLUST/dynamic_clusters.htm#CLUST678).

The following blogs provide more in-depth information on support for scaling WebLogic clusters in Kubernetes:
* [Automatic Scaling of WebLogic Clusters on Kubernetes](https://blogs.oracle.com/weblogicserver/automatic-scaling-of-weblogic-clusters-on-kubernetes-v2)
* [WebLogic Dynamic Clusters on Kubernetes](https://blogs.oracle.com/weblogicserver/weblogic-dynamic-clusters-on-kubernetes)

The operator provides several ways to initiate scaling of WebLogic clusters, including:

* On-demand, updating the domain resource directly (using `kubectl`).
* Calling the operator's REST scale API, for example, from `curl`.
* Using a WLDF policy rule and script action to call the operator's REST scale API.
* Using a Prometheus alert action to call the operator's REST scale API.

## On-demand, updating the domain resource directly
The easiest way to scale a WebLogic cluster in Kubernetes is to simply edit the `replicas` property within a domain resource.  This can be done by using the `kubectl` command-line interface for running commands against Kubernetes clusters.  More specifically, you can modify the domain resource directly by using the `kubectl edit` command.  For example:
```
kubectl edit domain domain1 -n [namespace]
```
Here we are editing a domain resource named 'domain1'.  The `kubectl edit` command will open the domain resource definition in an editor and allow you to modify the `replicas` value directly. Once committed, the operator will be notified of the change and will immediately attempt to scale the corresponding dynamic cluster by reconciling the number of running pods/Managed Server instances with the `replicas` value specification.
```
spec:
  adminSecret:
    name: domain1-weblogic-credentials
  asName: admin-server
  asPort: 7001
  clusterStartup:
  - clusterName: cluster-1
    desiredState: RUNNING
    env:
    - name: JAVA_OPTIONS
      value: -Dweblogic.StdoutDebugEnabled=false
    - name: USER_MEM_ARGS
      value: '-Xms64m -Xmx256m '
    replicas: 1
...
```

## Calling the operator's REST scale API

Scaling up or scaling down a WebLogic cluster provides increased reliability of customer applications as well as optimization of resource usage. In Kubernetes cloud environments, scaling WebLogic clusters involves scaling the corresponding pods in which WebLogic Managed Server instances are running.  Because the operator manages the life cycle of a WebLogic domain, the operator exposes a REST API that allows an authorized actor to request scaling of a WebLogic cluster.


The following URL format is used for describing the resources for scaling (up and down) a WebLogic cluster:

```
http(s)://${OPERATOR_ENDPOINT}/operator/<version>/domains/<domainUID>/clusters/<clusterName>/scale
```

For example:

```
http(s)://${OPERATOR_ENDPOINT}/operator/v1/domains/domain1/clusters/cluster-1/scale
```

In this URL format:

*	`OPERATOR_ENDPOINT` is the host and port of the operator REST endpoint (internal or external).
*	`<version>` denotes the version of the REST resource.
*	`<domainUID>` is the unique identifier of the WebLogic domain.
*	`<clusterName>` is the name of the WebLogic cluster to be scaled.

The `/scale` REST endpoint accepts an HTTP POST request and the request body supports the JSON `"application/json"` media type.  The request body will be a simple name-value item named `managedServerCount`; for example:

```
{
    "managedServerCount": 3
}
```

The `managedServerCount` value designates the number of WebLogic Server instances to scale to.  Note that the scale resource is implemented using the JAX-RS framework, and so a successful scaling request will return an HTTP response code of `204 (“No Content”)` because the resource method’s return type is void and does not return a message body.

When you POST to the `/scale` REST endpoint, you must send the following headers:
* `X-Requested-By` request value.  The value is an arbitrary name such as 'MyClient'.  
* `Authorization: Bearer` request value. The value of the 'Bearer' token is the WebLogic domain service account token.

For example, when using `curl`:

```
curl -v -k -H X-Requested-By:MyClient -H Content-Type:application/json -H Accept:application/json -H "Authorization:Bearer ..." -d { "managedServerCount": 3 } https:/.../scaling
```

If you omit the header, you'll get a `400 (bad request)` response without any details explaining why the request was bad.  If you omit the Bearer Authentication header, then you'll get a `401 (Unauthorized)` response.

### Operator REST endpoints
The WebLogic Kubernetes Operator can expose both an internal and external REST HTTPS endpoint.
The internal REST endpoint is only accessible from within the Kubernetes cluster. The external REST endpoint
is accessible from outside the Kubernetes cluster.
The internal REST endpoint is enabled by default and thus always available, whereas the external REST endpoint
is disabled by default and only exposed if explicitly configured.  The following values, defined in the `create-weblogic-operator-inputs.yaml`,
are used to enable and configure the external REST endpoint:

```
# Options for externally exposing the operator REST HTTPS interface
# (i.e. outside of the Kubernetes cluster). Valid values are:
#
# "NONE"
#    The REST interface is not exposed outside the Kubernetes cluster.
#
# "SELF_SIGNED_CERT"
#    The REST interface is exposed outside of the Kubernetes cluster on the
#    port specified by the 'externalRestHttpsPort' property.
#    A self-signed certificate and private key are generated for the REST interface.
#    The certificate's subject alternative names are specified by the 'externalSans'
#    property.
#
# "CUSTOM_CERT"
#    The REST interface is exposed outside of the Kubernetes cluster on the
#    port specified by the 'externalRestHttpsPort' property.
#    The customer supplied certificate and private key are used for the REST
#    interface.  They are specified by the 'externalOperatorCert' and
#    'eternalOperatorKey' properties.
externalRestOption: NONE

# The node port that should be allocated for the external operator REST https interface.
# This parameter is required if 'externalRestOption' is not 'NONE'.
# Otherwise, it is ignored.
externalRestHttpsPort: 31001

# The subject alternative names to put into the generated self-signed certificate
# for the external WebLogic Operator REST https interface, for example:
#   DNS:myhost,DNS:localhost,IP:127.0.0.1
# This parameter is required if 'externalRestOption' is 'SELF_SIGNED_CERT'.
# Otherwise, it is ignored.
externalSans:

# The customer supplied certificate to use for the external operator REST
# https interface.  The value must be a string containing a base64 encoded PEM certificate.
# This parameter is required if 'externalRestOption' is 'CUSTOM_CERT'.
# Otherwise, it is ignored.
externalOperatorCert:

# The customer supplied private key to use for the external operator REST
# https interface.  The value must be a string containing a base64 encoded PEM key.
# This parameter is required if 'externalRestOption' is 'CUSTOM_CERT'.
# Otherwise, it is ignored.
externalOperatorKey:
```  

**NOTE**: Regardless of which endpoint is being invoked, the URL format for scaling is the same.

### What does the operator do in response to a scaling request?

When the operator receives a scaling request, it will:

*	Perform an authentication and authorization check to verify that the specified user is allowed to perform the specified operation on the specified resource.
*	Validate that the specified domain, identified by `domainUID`, exists.
*	Validate that the WebLogic cluster, identified by `clusterName`, exists.
*	Verify that the specified WebLogic cluster has a sufficient number of configured servers to satisfy the scaling request.
*	Initiate scaling by setting the `replicas` property within the corresponding domain resource, which can be done in either:
  *	A `clusterStartup` entry, if defined within its cluster list.
  *	At the domain level, if not defined in a `clusterStartup` entry and the `startupControl` property is set to `AUTO`.

<<<<<<< HEAD
In response to a change to either `replicas` property, in the domain custom resource, the operator will increase or decrease the number of pods (Managed Servers) to match the desired replica count, up to the number of configured managed servers for a configured cluster, or the dynamic cluster size for a dynamic cluster. 

Note that for dynamic clusters, the maximum number of managed server pods that the operator can create is limited by the dynamic cluster size, not the maximum dynamic cluster size. 
=======
In response to a change to either `replicas` property, in the domain resource, the operator will increase or decrease the number of pods (Managed Servers) to match the desired replica count.
>>>>>>> 2a2a8cfa

## Using a WLDF policy rule and script action to call the operator's REST scale API
The WebLogic Diagnostics Framework (WLDF) is a suite of services and APIs that collect and surface metrics that provide visibility into server and application performance.
To support automatic scaling of WebLogic clusters in Kubernetes, WLDF provides the Policies and Actions component, which lets you write policy expressions for automatically executing scaling
operations on a cluster. These policies monitor one or more types of WebLogic Server metrics, such as memory, idle threads, and CPU load.  When the configured threshold
in a policy is met, the policy is triggered, and the corresponding scaling action is executed.  The WebLogic Kubernetes Operator project provides a shell script, [`scalingAction.sh`](https://github.com/oracle/weblogic-kubernetes-operator/blob/master/src/scripts/scaling/scalingAction.sh),
for use as a Script Action, which illustrates how to issue a request to the operator’s REST endpoint.

### Configure automatic scaling of WebLogic clusters in Kubernetes with WLDF
The following steps are provided as a guideline on how to configure a WLDF Policy and Script Action component for issuing scaling requests to the operator's REST endpoint:
1. Copy the [`scalingAction.sh`](https://github.com/oracle/weblogic-kubernetes-operator/blob/master/src/scripts/scaling/scalingAction.sh) script to a directory (such as `$DOMAIN_HOME/bin/scripts`) so that it's accessible within the Administration Server pod.
2. Configure a WLDF policy and action as part of a diagnostic module targeted to the Administration Server. For information about configuring the WLDF Policies and Actions component,
see [Configuring Policies and Actions](https://docs.oracle.com/middleware/1221/wls/WLDFC/config_watch_notif.htm#WLDFC188) in _Configuring and Using the Diagnostics Framework for Oracle WebLogic Server_.

    a. Configure a WLDF policy with a rule expression for monitoring WebLogic Server metrics, such as memory, idle threads, and CPU load for example.

    b. Configure a WLDF script action and associate the [`scalingAction.sh`](https://github.com/oracle/weblogic-kubernetes-operator/blob/master/src/scripts/scaling/scalingAction.sh) script.

    Important notes about the configuration properties for the Script Action:

    `Working Directory` and `Path to Script` configuration entries specify the volume mount path (`/shared`) to access the WebLogic domain home.
    The `scalingAction.sh` script requires access to the SSL certificate of the operator’s endpoint and this is provided through the environment variable `INTERNAL_OPERATOR_CERT`.  
    The operator’s SSL certificate can be found in the `internalOperatorCert` entry of the operator’s ConfigMap `weblogic-operator-cm`:

    For example:
    ```
    #> kubectl describe configmap weblogic-operator-cm -n weblogic-operator
    Name:         `weblogic-operator-cm`
    Namespace:    `weblogic-operator`
    Labels:       `weblogic.operatorName=weblogic-operator`
    Annotations:  `kubectl.kubernetes.io/last-applied-configuration={"apiVersion":"v1","data":{"externalOperatorCert":"","internalOperatorCert":"LS0tLS1CRUdJTiBDRVJUSUZJQ0FURS0tLS0t...`
    Data
    ====
    internalOperatorCert:
    ----
    LS0tLS1CRUdJTiBDRVJUSUZJQ0FURS0tLS0tCk1JSUR3akNDQXFxZ0F3SUJBZ0lFRzhYT1N6QU...
    ```

    The scalingAction.sh script accepts a number of customizable parameters:

    * `action` - scaleUp or scaleDown (Required)

    * `domain_uid` - WebLogic domain unique identifier (Required)

    * `cluster_name` - WebLogic cluster name (Required)

    * `kubernetes_master` - Kubernetes master URL, default=https://kubernetes

    * `access_token` - Service Account Bearer token for authentication and authorization for access to REST Resources

    * `wls_domain_namespace` - Kubernetes namespace in which the WebLogic domain is defined, default=default

    * `operator_service_name` - WebLogic Operator Service name of the REST endpoint, default=internal-weblogic-operator-service

    * `operator_service_account` - Kubernetes Service Account name for the WebLogic Operator, default=weblogic-operator

    * `operator_namespace` – Namespace in which the WebLogic Operator is deployed, default=weblogic-operator

    * `scaling_size` – Incremental number of WebLogic Server instances by which to scale up or down, default=1

    You can use any of the following tools to configure policies for diagnostic system modules:
    * WebLogic Server Administration Console
    * WLST
    * REST
    * JMX application    

A more in-depth description and example on using WLDF's Policies and Actions component for initiating scaling requests through the operator's REST endpoint can be found in the blogs:
* [Automatic Scaling of WebLogic Clusters on Kubernetes](https://blogs.oracle.com/weblogicserver/automatic-scaling-of-weblogic-clusters-on-kubernetes-v2)
* [WebLogic Dynamic Clusters on Kubernetes](https://blogs.oracle.com/weblogicserver/weblogic-dynamic-clusters-on-kubernetes)



### Create cluster role bindings to allow a namespace user to query WLS Kubernetes cluster information
The script `scalingAction.sh`, specified in the WLDF script action above, needs the appropriate RBAC permissions granted for the service account user (in the namespace in which the WebLogic domain is deployed) in order to query the Kubernetes API server for both configuration and runtime information of the domain resource.
The following is an example YAML file for creating the appropriate Kubernetes cluster role bindings:

**NOTE**: In the example cluster role binding definition below, the WebLogic domain is deployed to a namespace `weblogic-domain`.  Replace the namespace value with the name of the namespace in which the WebLogic domain is deployed in your Kubernetes environment.

```
kind: ClusterRole
apiVersion: rbac.authorization.k8s.io/v1beta1
metadata:
  name: weblogic-domain-cluster-role
rules:
- apiGroups: ["weblogic.oracle"]
  resources: ["domains"]
  verbs: ["get", "list", "update"]
---
#
# creating role-bindings for cluster role
#
kind: ClusterRoleBinding
apiVersion: rbac.authorization.k8s.io/v1beta1
metadata:
  name: domain-cluster-rolebinding
subjects:
- kind: ServiceAccount
  name: default
  namespace: weblogic-domain
  apiGroup: ""
roleRef:
  kind: ClusterRole
  name: weblogic-domain-cluster-role
  apiGroup: "rbac.authorization.k8s.io"
---
#
# creating role-bindings
#
kind: RoleBinding
apiVersion: rbac.authorization.k8s.io/v1beta1
metadata:
  name: weblogic-domain-operator-rolebinding
  namespace: weblogic-operator
subjects:
- kind: ServiceAccount
  name: default
  namespace: weblogic-domain
  apiGroup: ""
roleRef:
  kind: ClusterRole
  name: cluster-admin
  apiGroup: "rbac.authorization.k8s.io"
---

```

## Using a Prometheus alert action to call the operator's REST scale API
In addition to using the WebLogic Diagnostic Framework for automatic scaling of a dynamic cluster,
you can use a third party monitoring application like Prometheus.  Please read the following blog for
details about [Using Prometheus to Automatically Scale WebLogic Clusters on Kubernetes](https://blogs.oracle.com/weblogicserver/using-prometheus-to-automatically-scale-weblogic-clusters-on-kubernetes-v5).

## Helpful Tips
### Debugging scriptAction.sh
The [`scalingAction.sh`](https://github.com/oracle/weblogic-kubernetes-operator/blob/master/src/scripts/scaling/scalingAction.sh) script was designed to be executed within the
Administration Server pod because the associated diagnostic module is targed to the Administration Server.  The easiest way to verify and debug the `scriptAction.sh` script is
to open a shell on the running Administration Server pod and execute the script on the command line.  The following example illustrates how to open a bash shell on a running
Administration Server pod named `domain1-admin-server` and execute the `scriptAction.sh` script:

```
> kubectl exec -it domain1-admin-server /bin/bash
# bash> cd /shared/domain/base_domain/bin/scripts
# bash> ./scriptAction.sh
```

A log, `scriptAction.log`, will be generated in the same directory as the script was executed in and can be examined for errors.

### Example on accessing the external REST endpoint
The easiest way to test scaling using the external REST endpoint is to use a command-line tool like `curl`. Using `curl` to issue
an HTTPS scale request requires these mandatory header properties:
* Bearer Authorization token
* SSL certificate for the operator's external REST endpoint
* `X-Requested-By` header value

The following shell script is an example of how to issue a scaling request, with the necessary HTTP request header values, using `curl`.
This example assumes the operator and domain resource are configured with the following properties in Kubernetes:
* Operator properties:
  * externalRestOption: `SELF_SIGNED_CERT`
  * externalRestHttpsPort: `31001`
  * operator's namespace: `weblogic-operator`
  * operator's hostname is the same as the host shell script is executed on.
* Domain resource properties:  
  * WebLogic cluster name: `DockerCluster`
  * Domain UID: `domain1`

```
#!/bin/sh

# Setup properties  
ophost=`uname -n`
opport=31001 #externalRestHttpsPort
cluster=DockerCluster
size=3 #New cluster size
domdir=${PWD}
ns=weblogic-operator # Operator NameSpace
domainuid=domain1

# Retrieve service account name for given namespace   
sec=`kubectl get serviceaccount ${ns} -n ${ns} -o jsonpath='{.secrets[0].name}'`
#echo "Secret [${sec}]"

# Retrieve base64 encoded secret for the given service account   
enc_token=`kubectl get secret ${sec} -n ${ns} -o jsonpath='{.data.token}'`
#echo "enc_token [${enc_token}]"

# Decode the base64 encoded token  
token=`echo ${enc_token} | base64 --decode`
#echo "token [${token}]"

# Retrieve SSL certificate for the external REST endpoint from the generated yaml file for the Operator  
operator_cert_data=`kubectl get cm -n ${ns} weblogic-operator-cm -o jsonpath='{.data.externalOperatorCert}'`
#echo "operator_cert_data [${operator_cert_data}]"

# clean up any temporary files
rm -rf operator.rest.response.body operator.rest.stderr operator.cert.pem

# Decode and store the encoded SSL certificate into a pem file  
echo ${operator_cert_data} | base64 --decode > operator.cert.pem

echo "Rest EndPoint url https://${ophost}:${opport}/operator/v1/domains/${domainuid}/clusters/${cluster}/scale"

# Issue 'curl' request to external REST endpoint  
curl --noproxy '*' -v --cacert operator.cert.pem \
-H "Authorization: Bearer ${token}" \
-H Accept:application/json \
-H "Content-Type:application/json" \
-H "X-Requested-By:WLDF" \
-d "{\"managedServerCount\": $size}" \
-X POST  https://${ophost}:${opport}/operator/v1/domains/${domainuid}/clusters/${cluster}/scale \
-o operator.rest.response.body \
--stderr operator.rest.stderr

```<|MERGE_RESOLUTION|>--- conflicted
+++ resolved
@@ -154,13 +154,9 @@
   *	A `clusterStartup` entry, if defined within its cluster list.
   *	At the domain level, if not defined in a `clusterStartup` entry and the `startupControl` property is set to `AUTO`.
 
-<<<<<<< HEAD
-In response to a change to either `replicas` property, in the domain custom resource, the operator will increase or decrease the number of pods (Managed Servers) to match the desired replica count, up to the number of configured managed servers for a configured cluster, or the dynamic cluster size for a dynamic cluster. 
+In response to a change to either `replicas` property, in the domain resource, the operator will increase or decrease the number of pods (Managed Servers) to match the desired replica count, up to the number of configured managed servers for a configured cluster, or the dynamic cluster size for a dynamic cluster. 
 
 Note that for dynamic clusters, the maximum number of managed server pods that the operator can create is limited by the dynamic cluster size, not the maximum dynamic cluster size. 
-=======
-In response to a change to either `replicas` property, in the domain resource, the operator will increase or decrease the number of pods (Managed Servers) to match the desired replica count.
->>>>>>> 2a2a8cfa
 
 ## Using a WLDF policy rule and script action to call the operator's REST scale API
 The WebLogic Diagnostics Framework (WLDF) is a suite of services and APIs that collect and surface metrics that provide visibility into server and application performance.
