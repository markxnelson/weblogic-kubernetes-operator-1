--- conflicted
+++ resolved
@@ -95,15 +95,10 @@
   private static final String START_TIME = "WlsConfigRetriever-startTime";
   private static final String RETRY_COUNT = "WlsConfigRetriever-retryCount";
   private static final Random R = new Random();
-<<<<<<< HEAD
-  private static final int HIGH = 1000;
-  private static final int LOW = 100;
-=======
   private static final int HIGH = 50;
   private static final int LOW = 10;
   private static final int SCALE = 100;
   private static final int MAX = 10000;
->>>>>>> a47327b2
 
   private static final class ReadConfigStep extends Step {
     public ReadConfigStep(Step next) {
@@ -184,7 +179,7 @@
 
           long startTime = System.currentTimeMillis();
 
-          String serviceURL = HttpClient.getServiceURL(info.getAdmin().getService());
+          String serviceURL = HttpClient.getServiceURL(info.getAdmin().getService().get());
 
           String jsonResult = httpClient.executePostUrlOnServiceClusterIP(
             wlsClusterConfig.getUpdateDynamicClusterSizeUrl(),
@@ -222,15 +217,9 @@
         HttpClient httpClient = (HttpClient) packet.get(HttpClient.KEY);
         DomainPresenceInfo info = packet.getSPI(DomainPresenceInfo.class);
         Domain dom = info.getDomain();
-<<<<<<< HEAD
-
-        String serviceURL = HttpClient.getServiceURL(info.getAdmin().getService());
-
-=======
   
         String serviceURL = HttpClient.getServiceURL(info.getAdmin().getService().get());
         
->>>>>>> a47327b2
         WlsDomainConfig wlsDomainConfig = null;
         String jsonResult = httpClient.executePostUrlOnServiceClusterIP(WlsDomainConfig.getRetrieveServersSearchUrl(), serviceURL, WlsDomainConfig.getRetrieveServersSearchPayload());
         if (jsonResult != null) {
