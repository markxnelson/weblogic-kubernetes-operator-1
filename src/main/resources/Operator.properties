--- conflicted
+++ resolved
@@ -94,39 +94,6 @@
 WLSKO-0093=Async call succeeded: {0}, code: {1}, headers {2}
 WLSKO-0094=Async call will not be retried: {0}, code: {1}, headers {2}
 WLSKO-0095=Async call will be retried after delay: {0} ms
-<<<<<<< HEAD
-WLSKO-0096=Async call timed-out while invoking {0}, namespace: {1}, name: {2}, body: {3}, fieldSelector: {4}, labelSelector: {5}, resourceVersion: {6}
-WLSKO-0097=Status for Domain with UID {0} is now, available server: {1}, available clusters: {2}, unavailable servers: {3}, unavailable clusters: {4}, conditions: {5}
-WLSKO-0098=Specified managed server count parameter of {0} is invalid.  Please specify a positive managed server count for scaling
-WLSKO-0099=Requested scaling count of {0} is greater than configured cluster size of {1} for WebLogic cluster {2}. Please increase the number of configured managed servers for WebLogic cluster {3}
-WLSKO-0100=Scaling of WLS Cluster {0} is only supported with Startup Control=AUTO
-WLSKO-0101=Domain matching {0} not found
-WLSKO-0102=Invalid domain UID: {0}
-WLSKO-0103=Null domainUID
-WLSKO-0104=Null V1TokenReviewStatus
-WLSKO-0105=Null userInfo {0}
-WLSKO-0106=Could not find the resource bundle
-WLSKO-0107=Restart of administration server for Domain with UID {0} has completed
-WLSKO-0108=Restart of servers for Domain with UID {0} in the list {1} has completed
-WLSKO-0109=Rolling restart of servers for Domain with UID {0} in the list of clusters {1} has completed
-WLSKO-0110=Restart of administration server for Domain with UID {0} is starting
-WLSKO-0111=Restart of servers for Domain with UID {0} in the list {1} is starting
-WLSKO-0112=Rolling restart of servers for Domain with UID {0} in the list of clusters {1} is starting
-WLSKO-0113=Cycling of servers for Domain with UID {0} in the list {1} now
-WLSKO-0114=Rolling of servers for Domain with UID {0} in the list {1} now with ready servers {2}
-WLSKO-0115=Removing Ingress {0} in namespace {1}
-WLSKO-0116=List Ingress for domain with domainUID {0} in namespace {1}
-WLSKO-0117=Pod for domain with domainUID {0} in namespace {1} and with server name {2} deleted; validating domain
-WLSKO-0118=Service for domain with domainUID {0} in namespace {1} and with server name {2} deleted; validating domain
-WLSKO-0119=Service for domain with domainUID {0} in namespace {1} and with cluster name {2} deleted; validating domain
-WLSKO-0120=Ingress for domain with domainUID {0} in namespace {1} and with cluster name {2} deleted; validating domain
-WLSKO-0201=Updating cluster size for WebLogic dynamic cluster {0} to {1}.
-WLSKO-0202=Failed to update WebLogic dynamic cluster size for cluster {0} due to exception: {1}
-WLSKO-0203=Failed to update WebLogic dynamic cluster size for cluster {0} within timeout of {1} milliseconds
-WLSKO-0204=Failed to update WebLogic dynamic cluster size for cluster {0}. Cluster is not a dynamic cluster.
-WLSKO-0205=Updated cluster size for WebLogic dynamic cluster {0} to {1}. Time taken {2} ms.
-WLSKO-0206=Cannot find WebLogic server template with name {0} which is referenced by WebLogic cluster {1}.
-=======
 WLSKO-0096=Async call timed-out: {0}, namespace: {1}, name: {2}, body: {3}, fieldSelector: {4}, labelSelector: {5}, resourceVersion: {6}
 WLSKO-0097=Watch call invoking: {0}, namespace: {1}, fieldSelector: {2}, labelSelector: {3}, resourceVersion: {4}, limit: {5}, timeoutSeconds: {6}
 WLSKO-0098=Watch event: {0}, object: {1}
@@ -154,5 +121,9 @@
 WLSKO-0120=Service for domain with domainUID {0} in namespace {1} and with server name {2} deleted; validating domain
 WLSKO-0121=Service for domain with domainUID {0} in namespace {1} and with cluster name {2} deleted; validating domain
 WLSKO-0122=Ingress for domain with domainUID {0} in namespace {1} and with cluster name {2} deleted; validating domain
-
->>>>>>> f836a85e
+WLSKO-0201=Updating cluster size for WebLogic dynamic cluster {0} to {1}.
+WLSKO-0202=Failed to update WebLogic dynamic cluster size for cluster {0} due to exception: {1}
+WLSKO-0203=Failed to update WebLogic dynamic cluster size for cluster {0} within timeout of {1} milliseconds
+WLSKO-0204=Failed to update WebLogic dynamic cluster size for cluster {0}. Cluster is not a dynamic cluster.
+WLSKO-0205=Updated cluster size for WebLogic dynamic cluster {0} to {1}. Time taken {2} ms.
+WLSKO-0206=Cannot find WebLogic server template with name {0} which is referenced by WebLogic cluster {1}.